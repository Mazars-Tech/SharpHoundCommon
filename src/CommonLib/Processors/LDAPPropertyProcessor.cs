﻿using System;
using System.Collections.Generic;
using System.Diagnostics.CodeAnalysis;
using System.DirectoryServices;
using System.IO;
using System.Linq;
using System.Reflection;
using System.Runtime.InteropServices;
using System.Security.AccessControl;
using System.Security.Cryptography.X509Certificates;
using System.Security.Principal;
using System.Threading.Tasks;
using SharpHoundCommonLib.Enums;
using SharpHoundCommonLib.LDAPQueries;
using SharpHoundCommonLib.OutputTypes;
using SearchScope = System.DirectoryServices.Protocols.SearchScope;

namespace SharpHoundCommonLib.Processors
{
    public class LDAPPropertyProcessor
    {
        private static readonly string[] ReservedAttributes = CommonProperties.TypeResolutionProps
            .Concat(CommonProperties.BaseQueryProps).Concat(CommonProperties.GroupResolutionProps)
            .Concat(CommonProperties.ComputerMethodProps).Concat(CommonProperties.ACLProps)
            .Concat(CommonProperties.ObjectPropsProps).Concat(CommonProperties.ContainerProps)
            .Concat(CommonProperties.SPNTargetProps).Concat(CommonProperties.DomainTrustProps)
            .Concat(CommonProperties.GPOLocalGroupProps).ToArray();

        private readonly ILDAPUtils _utils;

        public LDAPPropertyProcessor(ILDAPUtils utils)
        {
            _utils = utils;
        }

        private static Dictionary<string, object> GetCommonProps(ISearchResultEntry entry)
        {
            return new Dictionary<string, object>
            {
                {
                    "description", entry.GetProperty(LDAPProperties.Description)
                },
                {
                    "whencreated", Helpers.ConvertTimestampToUnixEpoch(entry.GetProperty(LDAPProperties.WhenCreated))
                }
            };
        }

        /// <summary>
        ///     Reads specific LDAP properties related to Domains
        /// </summary>
        /// <param name="entry"></param>
        /// <returns></returns>
        public static Dictionary<string, object> ReadDomainProperties(ISearchResultEntry entry)
        {
            var props = GetCommonProps(entry);

            if (!int.TryParse(entry.GetProperty(LDAPProperties.DomainFunctionalLevel), out var level)) level = -1;

            props.Add("functionallevel", FunctionalLevelToString(level));

            return props;
        }

        /// <summary>
        ///     Converts a numeric representation of a functional level to its appropriate functional level string
        /// </summary>
        /// <param name="level"></param>
        /// <returns></returns>
        public static string FunctionalLevelToString(int level)
        {
            var functionalLevel = level switch
            {
                0 => "2000 Mixed/Native",
                1 => "2003 Interim",
                2 => "2003",
                3 => "2008",
                4 => "2008 R2",
                5 => "2012",
                6 => "2012 R2",
                7 => "2016",
                _ => "Unknown"
            };

            return functionalLevel;
        }

        /// <summary>
        ///     Reads specific LDAP properties related to GPOs
        /// </summary>
        /// <param name="entry"></param>
        /// <returns></returns>
        public static Dictionary<string, object> ReadGPOProperties(ISearchResultEntry entry)
        {
            var props = GetCommonProps(entry);
            props.Add("gpcpath", entry.GetProperty(LDAPProperties.GPCFileSYSPath)?.ToUpper());
            return props;
        }

        /// <summary>
        ///     Reads specific LDAP properties related to OUs
        /// </summary>
        /// <param name="entry"></param>
        /// <returns></returns>
        public static Dictionary<string, object> ReadOUProperties(ISearchResultEntry entry)
        {
            var props = GetCommonProps(entry);
            return props;
        }

        /// <summary>
        ///     Reads specific LDAP properties related to Groups
        /// </summary>
        /// <param name="entry"></param>
        /// <returns></returns>
        public static Dictionary<string, object> ReadGroupProperties(ISearchResultEntry entry)
        {
            var props = GetCommonProps(entry);

            var ac = entry.GetProperty(LDAPProperties.AdminCount);
            if (ac != null)
            {
                var a = int.Parse(ac);
                props.Add("admincount", a != 0);
            }
            else
            {
                props.Add("admincount", false);
            }

            return props;
        }

        /// <summary>
        ///     Reads specific LDAP properties related to containers
        /// </summary>
        /// <param name="entry"></param>
        /// <returns></returns>
        public static Dictionary<string, object> ReadContainerProperties(ISearchResultEntry entry)
        {
            var props = GetCommonProps(entry);
            return props;
        }

        /// <summary>
        ///     Reads specific LDAP properties related to Users
        /// </summary>
        /// <param name="entry"></param>
        /// <returns></returns>
        public async Task<UserProperties> ReadUserProperties(ISearchResultEntry entry)
        {
            var userProps = new UserProperties();
            var props = GetCommonProps(entry);

            var uac = entry.GetProperty(LDAPProperties.UserAccountControl);
            bool enabled, trustedToAuth, sensitive, dontReqPreAuth, passwdNotReq, unconstrained, pwdNeverExpires;
            if (int.TryParse(uac, out var flag))
            {
                var flags = (UacFlags)flag;
                enabled = (flags & UacFlags.AccountDisable) == 0;
                trustedToAuth = (flags & UacFlags.TrustedToAuthForDelegation) != 0;
                sensitive = (flags & UacFlags.NotDelegated) != 0;
                dontReqPreAuth = (flags & UacFlags.DontReqPreauth) != 0;
                passwdNotReq = (flags & UacFlags.PasswordNotRequired) != 0;
                unconstrained = (flags & UacFlags.TrustedForDelegation) != 0;
                pwdNeverExpires = (flags & UacFlags.DontExpirePassword) != 0;
            }
            else
            {
                trustedToAuth = false;
                enabled = true;
                sensitive = false;
                dontReqPreAuth = false;
                passwdNotReq = false;
                unconstrained = false;
                pwdNeverExpires = false;
            }

            props.Add("sensitive", sensitive);
            props.Add("dontreqpreauth", dontReqPreAuth);
            props.Add("passwordnotreqd", passwdNotReq);
            props.Add("unconstraineddelegation", unconstrained);
            props.Add("pwdneverexpires", pwdNeverExpires);
            props.Add("enabled", enabled);
            props.Add("trustedtoauth", trustedToAuth);
            var domain = Helpers.DistinguishedNameToDomain(entry.DistinguishedName);

            var comps = new List<TypedPrincipal>();
            if (trustedToAuth)
            {
                var delegates = entry.GetArrayProperty(LDAPProperties.AllowedToDelegateTo);
                props.Add("allowedtodelegate", delegates);

                foreach (var d in delegates)
                {
                    if (d == null)
                        continue;

                    var resolvedHost = await _utils.ResolveHostToSid(d, domain);
                    if (resolvedHost != null && resolvedHost.Contains("S-1"))
                        comps.Add(new TypedPrincipal
                        {
                            ObjectIdentifier = resolvedHost,
                            ObjectType = Label.Computer
                        });
                }
            }

            userProps.AllowedToDelegate = comps.Distinct().ToArray();

            props.Add("lastlogon", Helpers.ConvertFileTimeToUnixEpoch(entry.GetProperty(LDAPProperties.LastLogon)));
            props.Add("lastlogontimestamp",
                Helpers.ConvertFileTimeToUnixEpoch(entry.GetProperty(LDAPProperties.LastLogonTimestamp)));
            props.Add("pwdlastset",
                Helpers.ConvertFileTimeToUnixEpoch(entry.GetProperty(LDAPProperties.PasswordLastSet)));
            var spn = entry.GetArrayProperty(LDAPProperties.ServicePrincipalNames);
            props.Add("serviceprincipalnames", spn);
            props.Add("hasspn", spn.Length > 0);
            props.Add("displayname", entry.GetProperty(LDAPProperties.DisplayName));
            props.Add("email", entry.GetProperty(LDAPProperties.Email));
            props.Add("title", entry.GetProperty(LDAPProperties.Title));
            props.Add("homedirectory", entry.GetProperty(LDAPProperties.HomeDirectory));
            props.Add("userpassword", entry.GetProperty(LDAPProperties.UserPassword));
            props.Add("unixpassword", entry.GetProperty(LDAPProperties.UnixUserPassword));
            props.Add("unicodepassword", entry.GetProperty(LDAPProperties.UnicodePassword));
            props.Add("sfupassword", entry.GetProperty(LDAPProperties.MsSFU30Password));
            props.Add("logonscript", entry.GetProperty(LDAPProperties.ScriptPath));

            var ac = entry.GetProperty(LDAPProperties.AdminCount);
            if (ac != null)
            {
                if (int.TryParse(ac, out var parsed))
                    props.Add("admincount", parsed != 0);
                else
                    props.Add("admincount", false);
            }
            else
            {
                props.Add("admincount", false);
            }

            var sh = entry.GetByteArrayProperty(LDAPProperties.SIDHistory);
            var sidHistoryList = new List<string>();
            var sidHistoryPrincipals = new List<TypedPrincipal>();
            foreach (var sid in sh)
            {
                string sSid;
                try
                {
                    sSid = new SecurityIdentifier(sid, 0).Value;
                }
                catch
                {
                    continue;
                }

                sidHistoryList.Add(sSid);

                var res = _utils.ResolveIDAndType(sSid, domain);

                sidHistoryPrincipals.Add(res);
            }

            userProps.SidHistory = sidHistoryPrincipals.Distinct().ToArray();

            props.Add("sidhistory", sidHistoryList.ToArray());

            userProps.Props = props;

            return userProps;
        }

        /// <summary>
        ///     Reads specific LDAP properties related to Computers
        /// </summary>
        /// <param name="entry"></param>
        /// <returns></returns>
        public async Task<ComputerProperties> ReadComputerProperties(ISearchResultEntry entry)
        {
            var compProps = new ComputerProperties();
            var props = GetCommonProps(entry);

            var uac = entry.GetProperty(LDAPProperties.UserAccountControl);
            bool enabled, unconstrained, trustedToAuth, serverTrustAccount, trustedForDelegation, partialSecretsAccount, workstationTrustAccount;
            if (int.TryParse(uac, out var flag))
            {
                var flags = (UacFlags)flag;
                enabled = (flags & UacFlags.AccountDisable) == 0;
                unconstrained = (flags & UacFlags.TrustedForDelegation) == UacFlags.TrustedForDelegation;
                trustedToAuth = (flags & UacFlags.TrustedToAuthForDelegation) != 0;
                serverTrustAccount = (flags & UacFlags.ServerTrustAccount) != 0;
                trustedForDelegation = (flags & UacFlags.TrustedForDelegation) != 0;
                partialSecretsAccount = (flags & UacFlags.PartialSecretsAccount) != 0;
                workstationTrustAccount = (flags & UacFlags.WorkstationTrustAccount) != 0;
            }
            else
            {
                unconstrained = false;
                enabled = true;
                trustedToAuth = false;
                serverTrustAccount = false;
                trustedForDelegation = false;
                partialSecretsAccount = false;
                workstationTrustAccount = false;
            }

            var domain = Helpers.DistinguishedNameToDomain(entry.DistinguishedName);

            var comps = new List<TypedPrincipal>();
            if (trustedToAuth)
            {
                var delegates = entry.GetArrayProperty(LDAPProperties.AllowedToDelegateTo);
                props.Add("allowedtodelegate", delegates);

                foreach (var d in delegates)
                {
                    var hname = d.Contains("/") ? d.Split('/')[1] : d;
                    hname = hname.Split(':')[0];
                    var resolvedHost = await _utils.ResolveHostToSid(hname, domain);
                    if (resolvedHost != null && (resolvedHost.Contains(".") || resolvedHost.Contains("S-1")))
                        comps.Add(new TypedPrincipal
                        {
                            ObjectIdentifier = resolvedHost,
                            ObjectType = Label.Computer
                        });
                }
            }

            compProps.AllowedToDelegate = comps.Distinct().ToArray();

            var allowedToActPrincipals = new List<TypedPrincipal>();
            var rawAllowedToAct = entry.GetByteProperty(LDAPProperties.AllowedToActOnBehalfOfOtherIdentity);
            if (rawAllowedToAct != null)
            {
                var sd = _utils.MakeSecurityDescriptor();
                sd.SetSecurityDescriptorBinaryForm(rawAllowedToAct, AccessControlSections.Access);
                foreach (var rule in sd.GetAccessRules(true, true, typeof(SecurityIdentifier)))
                {
                    var res = _utils.ResolveIDAndType(rule.IdentityReference(), domain);
                    allowedToActPrincipals.Add(res);
                }
            }

            compProps.AllowedToAct = allowedToActPrincipals.ToArray();

            props.Add("enabled", enabled);
            props.Add("unconstraineddelegation", unconstrained);
            props.Add("trustedtoauth", trustedToAuth);
            props.Add("servertrustaccount", serverTrustAccount);
            props.Add("trustedfordelegation", trustedForDelegation);
            props.Add("partialsecretaccount", partialSecretsAccount);
            props.Add("workstationtrustaccount", workstationTrustAccount);
            props.Add("lastlogon", Helpers.ConvertFileTimeToUnixEpoch(entry.GetProperty(LDAPProperties.LastLogon)));
            props.Add("lastlogontimestamp",
                Helpers.ConvertFileTimeToUnixEpoch(entry.GetProperty(LDAPProperties.LastLogonTimestamp)));
            props.Add("pwdlastset",
                Helpers.ConvertFileTimeToUnixEpoch(entry.GetProperty(LDAPProperties.PasswordLastSet)));
            props.Add("serviceprincipalnames", entry.GetArrayProperty(LDAPProperties.ServicePrincipalNames));
            var os = entry.GetProperty(LDAPProperties.OperatingSystem);
            var sp = entry.GetProperty(LDAPProperties.ServicePack);

            if (sp != null) os = $"{os} {sp}";

            props.Add("operatingsystem", os);

            var sh = entry.GetByteArrayProperty(LDAPProperties.SIDHistory);
            var sidHistoryList = new List<string>();
            var sidHistoryPrincipals = new List<TypedPrincipal>();
            foreach (var sid in sh)
            {
                string sSid;
                try
                {
                    sSid = new SecurityIdentifier(sid, 0).Value;
                }
                catch
                {
                    continue;
                }

                sidHistoryList.Add(sSid);

                var res = _utils.ResolveIDAndType(sSid, domain);

                sidHistoryPrincipals.Add(res);
            }

            compProps.SidHistory = sidHistoryPrincipals.ToArray();

            props.Add("sidhistory", sidHistoryList.ToArray());

            var hsa = entry.GetArrayProperty(LDAPProperties.HostServiceAccount);
            var smsaPrincipals = new List<TypedPrincipal>();
            if (hsa != null)
            {
                foreach (var dn in hsa)
                {
                    var resolvedPrincipal = _utils.ResolveDistinguishedName(dn);

                    if (resolvedPrincipal != null)
                        smsaPrincipals.Add(resolvedPrincipal);
                }
            }

            compProps.DumpSMSAPassword = smsaPrincipals.ToArray();

            compProps.Props = props;

            return compProps;
        }

        /// <summary>
        /// Returns the properties associated with the RootCA
        /// </summary>
        /// <param name="entry"></param>
        /// <returns>Returns a dictionary with the common properties of the RootCA</returns>
        public static Dictionary<string, object> ReadRootCAProperties(ISearchResultEntry entry)
        {
            var props = GetCommonProps(entry);

            // Certificate
            var rawCertificate = entry.GetByteProperty(LDAPProperties.CACertificate);
            if (rawCertificate != null)
            {
                ParsedCertificate cert = new ParsedCertificate(rawCertificate);
                props.Add("certthumbprint", cert.Thumbprint);
                props.Add("certname", cert.Name);
                props.Add("certchain", cert.Chain);
                props.Add("hasbasicconstraints", cert.HasBasicConstraints);
                props.Add("basicconstraintpathlength", cert.BasicConstraintPathLength);
            }

            return props;
        }

        /// <summary>
        /// Returns the properties associated with the AIACA
        /// </summary>
        /// <param name="entry"></param>
        /// <returns>Returns a dictionary with the common properties and the crosscertificatepair property of the AICA</returns>
        public static Dictionary<string, object> ReadAIACAProperties(ISearchResultEntry entry)
        {
            var props = GetCommonProps(entry);
            var crossCertificatePair = entry.GetByteArrayProperty((LDAPProperties.CrossCertificatePair));
            var hasCrossCertificatePair = crossCertificatePair.Length > 0;

            props.Add("crosscertificatepair", crossCertificatePair);
            props.Add("hascrosscertificatepair", hasCrossCertificatePair);

            // Certificate
            var rawCertificate = entry.GetByteProperty(LDAPProperties.CACertificate);
            if (rawCertificate != null)
            {
                ParsedCertificate cert = new ParsedCertificate(rawCertificate);
                props.Add("certthumbprint", cert.Thumbprint);
                props.Add("certname", cert.Name);
                props.Add("certchain", cert.Chain);
                props.Add("hasbasicconstraints", cert.HasBasicConstraints);
                props.Add("basicconstraintpathlength", cert.BasicConstraintPathLength);
            }

            return props;
        }

        public static Dictionary<string, object> ReadEnterpriseCAProperties(ISearchResultEntry entry)
        {
            var props = GetCommonProps(entry);
            if (entry.GetIntProperty("flags", out var flags)) props.Add("flags", (PKICertificateAuthorityFlags)flags);
            props.Add("caname", entry.GetProperty(LDAPProperties.Name));
            props.Add("dnshostname", entry.GetProperty(LDAPProperties.DNSHostName));

            // Certificate
            var rawCertificate = entry.GetByteProperty(LDAPProperties.CACertificate);
            if (rawCertificate != null)
            {
                ParsedCertificate cert = new ParsedCertificate(rawCertificate);
                props.Add("certthumbprint", cert.Thumbprint);
                props.Add("certname", cert.Name);
                props.Add("certchain", cert.Chain);
                props.Add("hasbasicconstraints", cert.HasBasicConstraints);
                props.Add("basicconstraintpathlength", cert.BasicConstraintPathLength);
            }

            return props;
        }

        /// <summary>
        /// Returns the properties associated with the NTAuthStore. These properties will only contain common properties
        /// </summary>
        /// <param name="entry"></param>
        /// <returns>Returns a dictionary with the common properties of the NTAuthStore</returns>
        public static Dictionary<string, object> ReadNTAuthStoreProperties(ISearchResultEntry entry)
        {
            var props = GetCommonProps(entry);
            return props;
        }

        /// <summary>
        /// Reads specific LDAP properties related to CertTemplates
        /// </summary>
        /// <param name="entry"></param>
        /// <returns>Returns a dictionary associated with the CertTemplate properties that were read</returns>
        public static Dictionary<string, object> ReadCertTemplateProperties(ISearchResultEntry entry)
        {
            var props = GetCommonProps(entry);

            props.Add("validityperiod", ConvertPKIPeriod(entry.GetByteProperty(LDAPProperties.PKIExpirationPeriod)));
            props.Add("renewalperiod", ConvertPKIPeriod(entry.GetByteProperty(LDAPProperties.PKIOverlappedPeriod)));

            if (entry.GetIntProperty(LDAPProperties.TemplateSchemaVersion, out var schemaVersion))
                props.Add("schemaversion", schemaVersion);

            props.Add("displayname", entry.GetProperty(LDAPProperties.DisplayName));
            props.Add("oid", entry.GetProperty(LDAPProperties.CertTemplateOID));

            if (entry.GetIntProperty(LDAPProperties.PKIEnrollmentFlag, out var enrollmentFlagsRaw))
            {
                var enrollmentFlags = (PKIEnrollmentFlag)enrollmentFlagsRaw;

                props.Add("enrollmentflag", enrollmentFlags);
                props.Add("requiresmanagerapproval", enrollmentFlags.HasFlag(PKIEnrollmentFlag.PEND_ALL_REQUESTS));
                props.Add("nosecurityextension", enrollmentFlags.HasFlag(PKIEnrollmentFlag.NO_SECURITY_EXTENSION));
            }

            if (entry.GetIntProperty(LDAPProperties.PKINameFlag, out var nameFlagsRaw))
            {
                var nameFlags = (PKICertificateNameFlag)nameFlagsRaw;

                props.Add("certificatenameflag", nameFlags);
                props.Add("enrolleesuppliessubject",
                    nameFlags.HasFlag(PKICertificateNameFlag.ENROLLEE_SUPPLIES_SUBJECT));
                props.Add("subjectaltrequireupn",
                    nameFlags.HasFlag(PKICertificateNameFlag.SUBJECT_ALT_REQUIRE_UPN));
            }

            string[] ekus = entry.GetArrayProperty(LDAPProperties.ExtendedKeyUsage);
            props.Add("ekus", ekus);
            string[] certificateapplicationpolicy = entry.GetArrayProperty(LDAPProperties.CertificateApplicationPolicy);
            props.Add("certificateapplicationpolicy", certificateapplicationpolicy);

            if (entry.GetIntProperty(LDAPProperties.NumSignaturesRequired, out var authorizedSignatures))
                props.Add("authorizedsignatures", authorizedSignatures);

            props.Add("applicationpolicies", entry.GetArrayProperty(LDAPProperties.ApplicationPolicies));
            props.Add("issuancepolicies", entry.GetArrayProperty(LDAPProperties.IssuancePolicies));


            // Construct effectiveekus
            string[] effectiveekus = schemaVersion == 1 & ekus.Length > 0 ? ekus : certificateapplicationpolicy;
            props.Add("effectiveekus", effectiveekus);

            // Construct authenticationenabled
            bool authenticationenabled = effectiveekus.Intersect(Helpers.AuthenticationOIDs).Any() | effectiveekus.Length == 0;
            props.Add("authenticationenabled", authenticationenabled);

            return props;
        }

        /// <summary>
        ///     Reads shadow credentials
        /// </summary>
        /// <param name="distinguishedname"></param>
        /// <returns></returns>
        public Dictionary<string, object> GetShadowCredentials()
        {
            Dictionary<string, object> shadowCredentials = new();

            // set options of the query for the msds-keycredentiallink
            string[] attributes = { LDAPProperties.KeyCredentialLink };
            var options = new LDAPQueryOptions
            {
                Filter = new LDAPFilter().AddKeyCredentialLink().GetFilter(),
                Scope = SearchScope.Subtree,
                Properties = attributes
            };
            // query LDAP for the msds-keycredentiallink
            var rawKCLs = _utils.QueryLDAP(options).ToArray();

            // parse results
            foreach(var rawKCL in rawKCLs)
            {
                string kcl = rawKCL.GetProperty(LDAPProperties.KeyCredentialLink.ToLower());
                string[] kclParts = kcl.Split(':');
                if (kclParts.Length != 4)
                    continue;
                int kclSize = Int32.Parse(kclParts[1]);
                byte[] kclBytes = Helpers.StringToByteArray(kclParts[2]);
                Stream kclStream = new MemoryStream(kclBytes);
                if (kclSize == kclBytes.Length*2)
                {
                    long fileTime = 0;
                    long epochTime = 0;
                    var reader = new BinaryReader(kclStream);
                    // read BLOB version
                    int version = BitConverter.ToInt32(reader.ReadBytes(4), 0);

                    // read BLOB entries
                    byte[] rawDataLength = reader.ReadBytes(2);
                    while (rawDataLength != null && rawDataLength.Length > 0)
                    {
                        // read entry length
                        int dataLength = BitConverter.ToInt16(rawDataLength, 0);

                        // read entry type
                        int dataType = reader.ReadByte();

                        // read entry value
                        switch (dataType)
                        {
                            // DeviceId
                            case 6:
                                shadowCredentials["deviceid"] = BitConverter.ToString(reader.ReadBytes(dataLength));
                                break;
                            // KeyApproximateLastLogonTimeStamp
                            case 8:
                                fileTime = BitConverter.ToInt64(reader.ReadBytes(dataLength), 0);
                                // conversion to Unix epoch time
                                epochTime = Helpers.ConvertFileTimeToUnixEpoch(fileTime.ToString());
                                shadowCredentials["keyapproximatelastlogontimestamp"] = epochTime;
                                break;
                            // KeyCreationTimeStamp
                            case 9:
                                fileTime = BitConverter.ToInt64(reader.ReadBytes(dataLength), 0);
                                // conversion to Unix epoch time
                                epochTime = Helpers.ConvertFileTimeToUnixEpoch(fileTime.ToString());
                                shadowCredentials["keycreationtimestamp"] = epochTime;
                                break;
                            default:
                                reader.ReadBytes(dataLength);
                                break;
                        }

                        rawDataLength = reader.ReadBytes(2);

                    }
                }
            }
            return shadowCredentials;
        }

        /// <summary>
        ///     Reads DC state through the configuration naming context
        /// </summary>
        /// <param name="distinguishedname"></param>
        /// <returns></returns>
        public Dictionary<string, string> GetDCState(string domainname, string configurationContext)
        {
            Dictionary<string, string> states = new();
            Dictionary<string, string> NTDSSettings = new();

            // set options of the query for the server references
            string[] attributes = { LDAPProperties.DistinguishedName, LDAPProperties.ServerReference };
            var options = new LDAPQueryOptions
            {
                Filter = new LDAPFilter().AddServerReferences().GetFilter(),
                Scope = SearchScope.Subtree,
                Properties = attributes,
                DomainName = domainname,
                AdsPath = configurationContext
            };
            // query LDAP for the server references
            var rawServerReferences = _utils.QueryLDAP(options).ToArray();

            // set options of the query for the NTDS settings
            attributes = new string[] { LDAPProperties.DistinguishedName, LDAPProperties.ObjectClass };
            options = new LDAPQueryOptions
            {
                Filter = new LDAPFilter().AddNTDSSettings().GetFilter(),
                Scope = SearchScope.Subtree,
                Properties = attributes,
                DomainName = domainname,
                AdsPath = configurationContext
            };
            // query LDAP for the NTDS settings
            var rawNTDSSettings = _utils.QueryLDAP(options).ToArray();

            foreach(var rawNTDSSetting in rawNTDSSettings)
            {
                foreach(string objectclass in rawNTDSSetting.GetArrayProperty(LDAPProperties.ObjectClass))
                {
                    if (objectclass.Contains("nTDSDSA"))
                    {
                        NTDSSettings.Add(rawNTDSSetting.GetProperty(LDAPProperties.DistinguishedName), objectclass);
                    }
                }
            }

            foreach (var rawServerReference in rawServerReferences)
            {
                foreach(string reference in rawServerReference.GetArrayProperty(LDAPProperties.ServerReference))
                {
                    states[reference] = "unsecure";
                    foreach(KeyValuePair<string, string> NTDSSetting in NTDSSettings)
                    {
                        if (NTDSSetting.Key.Contains(rawServerReference.GetProperty(LDAPProperties.DistinguishedName)))
                        {
                            states[reference] = "secure";
                        }
                    }
                }
            }

            return states;
        }

        /// <summary>
        ///     Reads Display Specifiers to find scripts
        /// </summary>
        /// <param name="distinguishedname"></param>
        /// <returns></returns>
        public Dictionary<string, List<string>> GetDisplaySpecifierScripts(string domainname, string configurationContext)
        {
            List<string> scripts = new();

            // set display specifiers LDAP query parameters
            var options = new LDAPQueryOptions
            {
                Filter = new LDAPFilter().AddDisplaySpecifiers().GetFilter(),
                Scope = SearchScope.Subtree,
                DomainName = domainname,
                AdsPath = "CN=DisplaySpecifiers,"+configurationContext
            };

            // query LDAP
            var rawProps = _utils.QueryLDAP(options).ToArray();
            foreach (var rawProp in rawProps)
            {
                foreach (string name in rawProp.PropertyNames())
                {
                    string[] props = rawProp.GetArrayProperty(name);
                    foreach (string prop in props)
                    {
                        try {
                            string script = prop.Split(',')[2].Trim();
                            if (script.StartsWith("\\\\") && !script.StartsWith("\\\\"+domainname+"\\SYSVOL"))
                                scripts.Add(script);
                        }
                        catch (Exception e)
                        {
                            ; // this prop is not a script
                        }
                    }
                }
            }

            return new Dictionary<string, List<string>>()
            {
                { domainname, scripts }
            };
        }

        /// <summary>
        ///     Reads info from the configuration naming context
        /// </summary>
        /// <param name="entry"></param>
        /// <returns></returns>
        public Dictionary<string, object> GetConfigNamingContextInfo(string distinguishedname)
        {
            DirectoryEntry rootDSE = new DirectoryEntry("LDAP://RootDSE");
            string configurationContext = rootDSE.Properties[LDAPProperties.ConfigurationNamingContext][0].ToString().ToUpper();
            string domainname = Helpers.DistinguishedNameToDomain(distinguishedname);

            Dictionary<string, object> infos = new()
            {
                { "displayspecifierscripts", GetDisplaySpecifierScripts(domainname, configurationContext) },
                { "dcstate", GetDCState(domainname, configurationContext) }
            };

            return infos;
        }

        /// <summary>
        ///     Reads DNS LDAP properties
        /// </summary>
        /// <param name="distinguishedname"></param>
        /// <returns></returns>
        public Dictionary<string, Dictionary<string, int>> GetDNSProperties(string distinguishedname)
        {
            Dictionary<string, Dictionary<string, int>> dNSProps = new();

            // set LDAP query parameters
            string[] attributes = { LDAPProperties.DNSProperty, LDAPProperties.Name };
            var options = new LDAPQueryOptions
            {
                Filter = new LDAPFilter().AddDNSProperty().GetFilter(),
                Scope = SearchScope.Subtree,
                Properties = attributes,
                DomainName = Helpers.DistinguishedNameToDomain(distinguishedname),
                AdsPath = "DC=DOMAINDNSZONES," + distinguishedname
            };
            
            // query LDAP
            var rawDNSProps = _utils.QueryLDAP(options).ToArray();

            // parse LDAP query's result
            for (int i = 0; i < rawDNSProps.Length; i++)
            {
                byte[][] allDNSPropss = rawDNSProps[i].GetByteArrayProperty(LDAPProperties.DNSProperty);
                string name = rawDNSProps[i].GetProperty(LDAPProperties.Name);
                dNSProps[name] = new();
                for (int j = 0; j < allDNSPropss.Length; j++)
                {
                    int propertyId = BitConverter.ToInt32(allDNSPropss[j], 16);
                    switch (propertyId)
                    {
                        case 2:
<<<<<<< HEAD
                            dNSProps[name][LDAPProperties.AllowUpdate] = BitConverter.ToInt32(allDNSPropss[j], 20);
=======
                            int allowUpdateValue = BitConverter.ToInt32(allDNSPropss[j], 20);
                            if (allowUpdateValue == 0 || allowUpdateValue == 1 || allowUpdateValue == 2) {
                                dNSProps[name]["allowUpdate"] = allowUpdateValue;
                            }
>>>>>>> 0680534f
                            break;
                    }
                }
            }
            return dNSProps;
        }

        /// <summary>
        ///     Attempts to parse all LDAP attributes outside of the ones already collected and converts them to a human readable
        ///     format using a best guess
        /// </summary>
        /// <param name="entry"></param>
        public Dictionary<string, object> ParseAllProperties(ISearchResultEntry entry)
        {
            var props = new Dictionary<string, object>();

            var type = typeof(LDAPProperties);
            var reserved = type.GetFields(BindingFlags.Static | BindingFlags.Public).Select(x => x.GetValue(null).ToString()).ToArray();

            foreach (var property in entry.PropertyNames())
            {
                if (ReservedAttributes.Contains(property, StringComparer.OrdinalIgnoreCase))
                    continue;

                var collCount = entry.PropCount(property);
                if (collCount == 0)
                    continue;

                if (collCount == 1)
                {
                    var testBytes = entry.GetByteProperty(property);

                    if (testBytes == null || testBytes.Length == 0) continue;

                    var testString = entry.GetProperty(property);

                    if (!string.IsNullOrEmpty(testString))
                        if (property == "badpasswordtime")
                            props.Add(property, Helpers.ConvertFileTimeToUnixEpoch(testString));
                        else
                            props.Add(property, BestGuessConvert(testString));
                }
                else
                {
                    var arrBytes = entry.GetByteArrayProperty(property);
                    if (arrBytes.Length == 0)
                        continue;

                    var arr = entry.GetArrayProperty(property);
                    if (arr.Length > 0) props.Add(property, arr.Select(BestGuessConvert).ToArray());
                }
            }

            return props;
        }

        /// <summary>
        ///     Does a best guess conversion of the property to a type useable by the UI
        /// </summary>
        /// <param name="property"></param>
        /// <returns></returns>
        private static object BestGuessConvert(string property)
        {
            //Parse boolean values
            if (bool.TryParse(property, out var boolResult)) return boolResult;

            //A string ending with 0Z is likely a timestamp
            if (property.EndsWith("0Z")) return Helpers.ConvertTimestampToUnixEpoch(property);

            //This string corresponds to the max int, and is usually set in accountexpires
            if (property == "9223372036854775807") return -1;

            //Try parsing as an int
            if (int.TryParse(property, out var num)) return num;

            //Just return the property as a string
            return property;
        }

        /// <summary>
        ///     Converts PKIExpirationPeriod/PKIOverlappedPeriod attributes to time approximate times
        /// </summary>
        /// <remarks>https://www.sysadmins.lv/blog-en/how-to-convert-pkiexirationperiod-and-pkioverlapperiod-active-directory-attributes.aspx</remarks>
        /// <param name="bytes"></param>
        /// <returns>Returns a string representing the time period associated with the input byte array in a human readable form</returns>
        private static string ConvertPKIPeriod(byte[] bytes)
        {
            if (bytes == null || bytes.Length == 0)
                return "Unknown";

            try
            {
                Array.Reverse(bytes);
                var temp = BitConverter.ToString(bytes).Replace("-", "");
                var value = Convert.ToInt64(temp, 16) * -.0000001;

                if (value % 31536000 == 0 && value / 31536000 >= 1)
                {
                    if (value / 31536000 == 1) return "1 year";

                    return $"{value / 31536000} years";
                }

                if (value % 2592000 == 0 && value / 2592000 >= 1)
                {
                    if (value / 2592000 == 1) return "1 month";

                    return $"{value / 2592000} months";
                }

                if (value % 604800 == 0 && value / 604800 >= 1)
                {
                    if (value / 604800 == 1) return "1 week";

                    return $"{value / 604800} weeks";
                }

                if (value % 86400 == 0 && value / 86400 >= 1)
                {
                    if (value / 86400 == 1) return "1 day";

                    return $"{value / 86400} days";
                }

                if (value % 3600 == 0 && value / 3600 >= 1)
                {
                    if (value / 3600 == 1) return "1 hour";

                    return $"{value / 3600} hours";
                }

                return "";
            }
            catch (Exception)
            {
                return "Unknown";
            }
        }

        [DllImport("Advapi32", SetLastError = false)]
        private static extern bool IsTextUnicode(byte[] buf, int len, ref IsTextUnicodeFlags opt);

        [Flags]
        [SuppressMessage("ReSharper", "UnusedMember.Local")]
        [SuppressMessage("ReSharper", "InconsistentNaming")]
        private enum IsTextUnicodeFlags
        {
            IS_TEXT_UNICODE_ASCII16 = 0x0001,
            IS_TEXT_UNICODE_REVERSE_ASCII16 = 0x0010,

            IS_TEXT_UNICODE_STATISTICS = 0x0002,
            IS_TEXT_UNICODE_REVERSE_STATISTICS = 0x0020,

            IS_TEXT_UNICODE_CONTROLS = 0x0004,
            IS_TEXT_UNICODE_REVERSE_CONTROLS = 0x0040,

            IS_TEXT_UNICODE_SIGNATURE = 0x0008,
            IS_TEXT_UNICODE_REVERSE_SIGNATURE = 0x0080,

            IS_TEXT_UNICODE_ILLEGAL_CHARS = 0x0100,
            IS_TEXT_UNICODE_ODD_LENGTH = 0x0200,
            IS_TEXT_UNICODE_DBCS_LEADBYTE = 0x0400,
            IS_TEXT_UNICODE_NULL_BYTES = 0x1000,

            IS_TEXT_UNICODE_UNICODE_MASK = 0x000F,
            IS_TEXT_UNICODE_REVERSE_MASK = 0x00F0,
            IS_TEXT_UNICODE_NOT_UNICODE_MASK = 0x0F00,
            IS_TEXT_UNICODE_NOT_ASCII_MASK = 0xF000
        }
    }

    public class ParsedCertificate
    {
        public string Thumbprint { get; set; }
        public string Name { get; set; }
        public string[] Chain { get; set; } = Array.Empty<string>();
        public bool HasBasicConstraints { get; set; } = false;
        public int BasicConstraintPathLength { get; set; }

        public ParsedCertificate(byte[] rawCertificate)
        {
            var parsedCertificate = new X509Certificate2(rawCertificate);
            Thumbprint = parsedCertificate.Thumbprint;
            var name = parsedCertificate.FriendlyName;
            Name = string.IsNullOrEmpty(name) ? Thumbprint : name;

            // Chain
            X509Chain chain = new X509Chain();
            chain.ChainPolicy.RevocationMode = X509RevocationMode.NoCheck;
            chain.Build(parsedCertificate);
            var temp = new List<string>();
            foreach (X509ChainElement cert in chain.ChainElements) temp.Add(cert.Certificate.Thumbprint);
            Chain = temp.ToArray();

            // Extensions
            X509ExtensionCollection extensions = parsedCertificate.Extensions;
            List<CertificateExtension> certificateExtensions = new List<CertificateExtension>();
            foreach (X509Extension extension in extensions)
            {
                CertificateExtension certificateExtension = new CertificateExtension(extension);
                switch (certificateExtension.Oid.Value)
                {
                    case CAExtensionTypes.BasicConstraints:
                        X509BasicConstraintsExtension ext = (X509BasicConstraintsExtension)extension;
                        HasBasicConstraints = ext.HasPathLengthConstraint;
                        BasicConstraintPathLength = ext.PathLengthConstraint;
                        break;
                }
            }
        }
    }

    public class UserProperties
    {
        public Dictionary<string, object> Props { get; set; } = new();
        public TypedPrincipal[] AllowedToDelegate { get; set; } = Array.Empty<TypedPrincipal>();
        public TypedPrincipal[] SidHistory { get; set; } = Array.Empty<TypedPrincipal>();
    }

    public class ComputerProperties
    {
        public Dictionary<string, object> Props { get; set; } = new();
        public TypedPrincipal[] AllowedToDelegate { get; set; } = Array.Empty<TypedPrincipal>();
        public TypedPrincipal[] AllowedToAct { get; set; } = Array.Empty<TypedPrincipal>();
        public TypedPrincipal[] SidHistory { get; set; } = Array.Empty<TypedPrincipal>();
        public TypedPrincipal[] DumpSMSAPassword { get; set; } = Array.Empty<TypedPrincipal>();
    }
}<|MERGE_RESOLUTION|>--- conflicted
+++ resolved
@@ -804,14 +804,10 @@
                     switch (propertyId)
                     {
                         case 2:
-<<<<<<< HEAD
-                            dNSProps[name][LDAPProperties.AllowUpdate] = BitConverter.ToInt32(allDNSPropss[j], 20);
-=======
                             int allowUpdateValue = BitConverter.ToInt32(allDNSPropss[j], 20);
                             if (allowUpdateValue == 0 || allowUpdateValue == 1 || allowUpdateValue == 2) {
                                 dNSProps[name]["allowUpdate"] = allowUpdateValue;
                             }
->>>>>>> 0680534f
                             break;
                     }
                 }
