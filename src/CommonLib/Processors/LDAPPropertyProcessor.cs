--- conflicted
+++ resolved
@@ -15,8 +15,6 @@
 {
     public class LDAPPropertyProcessor
     {
-<<<<<<< HEAD
-=======
         private static readonly string[] ReservedAttributes = CommonProperties.TypeResolutionProps
             .Concat(CommonProperties.BaseQueryProps).Concat(CommonProperties.GroupResolutionProps)
             .Concat(CommonProperties.ComputerMethodProps).Concat(CommonProperties.ACLProps)
@@ -24,7 +22,6 @@
             .Concat(CommonProperties.SPNTargetProps).Concat(CommonProperties.DomainTrustProps)
             .Concat(CommonProperties.GPOLocalGroupProps).ToArray();
 
->>>>>>> 485054c7
         private readonly ILDAPUtils _utils;
 
         public LDAPPropertyProcessor(ILDAPUtils utils)
@@ -155,7 +152,7 @@
             bool enabled, trustedToAuth, sensitive, dontReqPreAuth, passwdNotReq, unconstrained, pwdNeverExpires;
             if (int.TryParse(uac, out var flag))
             {
-                var flags = (UacFlags) flag;
+                var flags = (UacFlags)flag;
                 enabled = (flags & UacFlags.AccountDisable) == 0;
                 trustedToAuth = (flags & UacFlags.TrustedToAuthForDelegation) != 0;
                 sensitive = (flags & UacFlags.NotDelegated) != 0;
@@ -283,7 +280,7 @@
             bool enabled, unconstrained, trustedToAuth;
             if (int.TryParse(uac, out var flag))
             {
-                var flags = (UacFlags) flag;
+                var flags = (UacFlags)flag;
                 enabled = (flags & UacFlags.AccountDisable) == 0;
                 unconstrained = (flags & UacFlags.TrustedForDelegation) == UacFlags.TrustedForDelegation;
                 trustedToAuth = (flags & UacFlags.TrustedToAuthForDelegation) != 0;
@@ -378,7 +375,8 @@
 
             var hsa = entry.GetArrayProperty(LDAPProperties.HostServiceAccount);
             var smsaPrincipals = new List<TypedPrincipal>();
-            if (hsa != null) {
+            if (hsa != null)
+            {
                 foreach (var dn in hsa)
                 {
                     var resolvedPrincipal = _utils.ResolveDistinguishedName(dn);
@@ -411,7 +409,7 @@
         public static Dictionary<string, object> ReadEnrollmentServiceProperties(ISearchResultEntry entry)
         {
             var props = GetCommonProps(entry);
-            if (entry.GetIntProperty("flags", out var flags)) props.Add("flags", (PKIEnrollmentServiceFlags) flags);
+            if (entry.GetIntProperty("flags", out var flags)) props.Add("flags", (PKIEnrollmentServiceFlags)flags);
 
             return props;
         }
@@ -432,14 +430,14 @@
             props.Add("oid", entry.GetProperty(LDAPProperties.CertTemplateOID));
             if (entry.GetIntProperty(LDAPProperties.PKIEnrollmentFlag, out var enrollmentFlagsRaw))
             {
-                var enrollmentFlags = (PKIEnrollmentFlag) enrollmentFlagsRaw;
+                var enrollmentFlags = (PKIEnrollmentFlag)enrollmentFlagsRaw;
                 props.Add("enrollmentflag", enrollmentFlags);
                 props.Add("requiresmanagerapproval", enrollmentFlags.HasFlag(PKIEnrollmentFlag.PEND_ALL_REQUESTS));
             }
 
             if (entry.GetIntProperty(LDAPProperties.PKINameFlag, out var nameFlagsRaw))
             {
-                var nameFlags = (PKICertificateNameFlag) nameFlagsRaw;
+                var nameFlags = (PKICertificateNameFlag)nameFlagsRaw;
                 props.Add("certificatenameflag", nameFlags);
                 props.Add("enrolleesuppliessubject",
                     nameFlags.HasFlag(PKICertificateNameFlag.ENROLLEE_SUPPLIES_SUBJECT));
@@ -474,11 +472,7 @@
 
             foreach (var property in entry.PropertyNames())
             {
-<<<<<<< HEAD
-                if (reserved.Contains(property, StringComparer.InvariantCultureIgnoreCase))
-=======
                 if (ReservedAttributes.Contains(property, StringComparer.OrdinalIgnoreCase))
->>>>>>> 485054c7
                     continue;
 
                 var collCount = entry.PropCount(property);
