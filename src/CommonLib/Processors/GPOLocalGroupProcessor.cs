﻿using System;
using System.Collections.Concurrent;
using System.Collections.Generic;
using System.DirectoryServices.Protocols;
using System.IO;
using System.Linq;
using System.Text.RegularExpressions;
using System.Threading.Tasks;
using System.Xml.XPath;
using Microsoft.Extensions.Logging;
using SharpHoundCommonLib.Enums;
using SharpHoundCommonLib.LDAPQueries;
using SharpHoundCommonLib.OutputTypes;

namespace SharpHoundCommonLib.Processors
{
    public class GPOLocalGroupProcessor
    {
        private static readonly Regex KeyRegex = new(@"(.+?)\s*=(.*)", RegexOptions.Compiled);

        private static readonly Regex MemberRegex =
            new(@"\[Group Membership\](.*)(?:\[|$)", RegexOptions.Compiled | RegexOptions.Singleline);

        private static readonly Regex MemberLeftRegex =
            new(@"(.*(?:S-1-5-32-544|S-1-5-32-555|S-1-5-32-562|S-1-5-32-580)__Members)", RegexOptions.Compiled |
                RegexOptions.IgnoreCase);

        private static readonly Regex MemberRightRegex =
            new(@"(S-1-5-32-544|S-1-5-32-555|S-1-5-32-562|S-1-5-32-580)", RegexOptions.Compiled |
                                                                          RegexOptions.IgnoreCase);

        private static readonly Regex ExtractRid =
            new(@"S-1-5-32-([0-9]{3})", RegexOptions.Compiled | RegexOptions.IgnoreCase);

        private static readonly Regex SystemAccessRegex =
            new(@"\[System Access\](.*)((.[^\[])*)", RegexOptions.Compiled | RegexOptions.Singleline);

        private static readonly Regex MinPassAgeRegex =
            new(@"MinimumPasswordAge(\s)*=(\s)*(\d)+", RegexOptions.Compiled);

        private static readonly Regex MaxPassAgeRegex =
            new(@"MaximumPasswordAge(\s)*=(\s)*(\d)+", RegexOptions.Compiled);

        private static readonly Regex MinPassLengthRegex =
            new(@"MinimumPasswordLength(\s)*=(\s)*(\d)+", RegexOptions.Compiled);

        private static readonly Regex PassComplexityRegex =
            new(@"PasswordComplexity(\s)*=(\s)*(\d)+", RegexOptions.Compiled);

        private static readonly Regex PassHistSizeRegex =
            new(@"PasswordHistorySize(\s)*=(\s)*(\d)+", RegexOptions.Compiled);

        private static readonly Regex ClearTextPassRegex =
            new(@"ClearTextPassword(\s)*=(\s)*(\d)+", RegexOptions.Compiled);

        private static readonly Regex LockoutDurationRegex =
            new(@"LockoutDuration(\s)*=(\s)*(\d)+", RegexOptions.Compiled);

        private static readonly Regex LockoutBadCountRegex =
            new(@"LockoutBadCount(\s)*=(\s)*(\d)+", RegexOptions.Compiled);

        private static readonly Regex ResetLockoutCountRegex =
            new(@"ResetLockoutCount(\s)*=(\s)*(\d)+", RegexOptions.Compiled);

        private static readonly Regex ForceLogoffWhenHourExpireRegex =
            new(@"ForceLogoffWhenHourExpire(\s)*=(\s)*(\d)+", RegexOptions.Compiled);

        private static readonly Regex RegistryRegex =
            new(@"\[Registry Values\]((.[^\[])*)", RegexOptions.Compiled | RegexOptions.Singleline);

        private static readonly Regex SMBEnableServerRegex =
            new(@"LanManServer.*\\EnableSecuritySignature *= *\d+ *, *(\d)", RegexOptions.Compiled);

        private static readonly Regex SMBRequireServerRegex =
            new(@"LanManServer.*\\RequireSecuritySignature *= *\d+ *, *(\d)", RegexOptions.Compiled);

        private static readonly Regex SMBEnableClientRegex =
            new(@"LanmanWorkstation.*\\EnableSecuritySignature *= *\d+ *, *(\d)", RegexOptions.Compiled);

        private static readonly Regex SMBRequireClientRegex =
            new(@"LanmanWorkstation.*\\RequireSecuritySignature *= *\d+ *, *(\d)", RegexOptions.Compiled);

        private static readonly Regex LDAPClientIntegrityRegex =
            new(@"CurrentControlSet.*\\LDAPClientIntegrity *= *\d+ *, *(\d)", RegexOptions.Compiled);

        private static readonly Regex LMLevelRegex =
            new(@"\\LmCompatibilityLevel *= *\d+ *, *(\d)", RegexOptions.Compiled);

        private static readonly Regex CachedLogonsCountRegex = 
            new(@"\\CachedLogonsCount *= *\d+ *, *\x22(\d+)\x22", RegexOptions.Compiled);

        private static readonly Regex LDAPEnforceChannelBindingRegex =
            new(@"\\LdapEnforceChannelBinding *= *\d+ *, *(\d)", RegexOptions.Compiled);

        private static readonly ConcurrentDictionary<string, List<GroupAction>> GpoActionCache = new();

        private static readonly Dictionary<string, LocalGroupRids> ValidGroupNames =
            new(StringComparer.OrdinalIgnoreCase)
            {
                {"Administrators", LocalGroupRids.Administrators},
                {"Remote Desktop Users", LocalGroupRids.RemoteDesktopUsers},
                {"Remote Management Users", LocalGroupRids.PSRemote},
                {"Distributed COM Users", LocalGroupRids.DcomUsers}
            };

        private readonly ILogger _log;

        private readonly ILDAPUtils _utils;

        public GPOLocalGroupProcessor(ILDAPUtils utils, ILogger log = null)
        {
            _utils = utils;
            _log = log ?? Logging.LogProvider.CreateLogger("GPOLocalGroupProc");
        }

        public Task<ResultingGPOChanges> ReadGPOLocalGroups(ISearchResultEntry entry)
        {
            var links = entry.GetProperty(LDAPProperties.GPLink);
            var dn = entry.DistinguishedName;
            var blockInheritance = entry.GetProperty("gpoptions") == "1";
            return ReadGPOLocalGroups(links, dn, blockInheritance);
        }

<<<<<<< HEAD
        public async Task<ResultingGPOChanges> ReadGPOLocalGroups(string gpLink, string distinguishedName, bool blockInheritance = false)
=======
        public async Task<ResultingGPOChanges> ReadGPOLocalGroups(string gpLink, string distinguishedName)
>>>>>>> 8ac850ca
        {
            var ret = new ResultingGPOChanges
            {
                BlockInheritance = blockInheritance,
                Enforced = new GPOChanges(),
                Unenforced = new GPOChanges()
            };
            //If the gplink property is null, we don't need to process anything
            if (gpLink == null)
                return ret;

            // First lets check if this OU actually has computers that it contains. If not, then we'll ignore it.
            // Its cheaper to fetch the affected computers from LDAP first and then process the GPLinks 
            var options = new LDAPQueryOptions
            {
                Filter = new LDAPFilter().AddComputersNoMSAs().GetFilter(),
                Scope = SearchScope.Subtree,
                Properties = CommonProperties.ObjectSID,
                AdsPath = distinguishedName
            };

            var affectedComputers = _utils.QueryLDAP(options)
                .Select(x => x.GetSid())
                .Where(x => x != null)
                .Select(x => new TypedPrincipal
                {
                    ObjectIdentifier = x,
                    ObjectType = Label.Computer
                }).ToArray();

            //If there's no computers then we don't care about this OU
            //if (affectedComputers.Length == 0)
            //    return ret;

            var enforced = new List<string>();
            var unenforced = new List<string>();

            // Split our link property up and remove disabled links
            foreach (var link in Helpers.SplitGPLinkProperty(gpLink))
                switch (link.Status)
                {
                    case "0":
                        unenforced.Add(link.DistinguishedName);
                        break;
                    case "2":
                        enforced.Add(link.DistinguishedName);
                        break;
                }

            //Set up our links in the correct order.
            // Enforced links override unenforced, and also respect the order in which they are placed in the GPLink property
            var orderedLinks = new List<string>();
            orderedLinks.AddRange(unenforced);
            orderedLinks.AddRange(enforced);

            var data = new Dictionary<LocalGroupRids, GroupResults>();
            foreach (var rid in Enum.GetValues(typeof(LocalGroupRids))) data[(LocalGroupRids)rid] = new GroupResults();

            foreach (var linkDn in orderedLinks)
            {

                if (!GpoActionCache.TryGetValue(linkDn.ToLower(), out var actions))
                {
                    actions = new List<GroupAction>();

                    var gpoDomain = Helpers.DistinguishedNameToDomain(linkDn);

                    var opts = new LDAPQueryOptions
                    {
                        Filter = new LDAPFilter().AddAllObjects().GetFilter(),
                        Scope = SearchScope.Base,
                        Properties = CommonProperties.GPCFileSysPath,
                        AdsPath = linkDn
                    };
                    var filePath = _utils.QueryLDAP(opts).FirstOrDefault()?
                        .GetProperty(LDAPProperties.GPCFileSYSPath);

                    if (filePath == null)
                    {
                        GpoActionCache.TryAdd(linkDn, actions);
                        continue;
                    }

                    //Add the actions for each file. The GPO template file actions will override the XML file actions
                    actions.AddRange(ProcessGPOXmlFile(filePath, gpoDomain).ToList());
<<<<<<< HEAD
                    await foreach (GPOReturnTuple item in ProcessGPOTemplateFile(filePath, gpoDomain))
                    {
                        // Add actions
                        if (item.ContainsGroupAction())
                        {
                            actions.Add(item.GPOGroupAction);
                        }

                        // Add password policies
                        foreach (var i in item.passwordPolicies)
                        {
                            _ = enforced.Contains(linkDn) ? (ret.Enforced.PasswordPolicies[i.Key] = i.Value) : (ret.Unenforced.PasswordPolicies[i.Key] = i.Value);
                        }

                        // Add lockout policies
                        foreach (var i in item.lockoutPolicies)
                        {
                            _ = enforced.Contains(linkDn) ? (ret.Enforced.LockoutPolicies[i.Key] = i.Value) : (ret.Unenforced.LockoutPolicies[i.Key] = i.Value);
                        }

                        // Add SMB properties
                        foreach (var i in item.GPOSMBProps)
                        {
                            _ = enforced.Contains(linkDn) ? (ret.Enforced.SMBSigning[i.Key] = i.Value) : (ret.Unenforced.SMBSigning[i.Key] = i.Value);
                        }

                        // Add LM properties
                        foreach (var i in item.GPOLMProps)
                        {
                            _ = enforced.Contains(linkDn) ? (ret.Enforced.LMAuthenticationLevel = item.GPOLMProps) : (ret.Unenforced.LMAuthenticationLevel = item.GPOLMProps);
                        }

                        // Add LDAP properties
                        foreach (var i in item.GPOLDAPProps)
                        {
                            _ = enforced.Contains(linkDn) ? (ret.Enforced.LDAPSigning[i.Key] = i.Value) : (ret.Unenforced.LDAPSigning[i.Key] = i.Value);
                        }

                        // Add MSCache properties
                        foreach (var i in item.GPOMSCache)
                        {
                            _ = enforced.Contains(linkDn) ? (ret.Enforced.MSCache = item.GPOMSCache) : (ret.Unenforced.MSCache = item.GPOMSCache);
                        }
                    }
=======
                    await foreach (var item in ProcessGPOTemplateFile(filePath, gpoDomain)) actions.Add(item);
>>>>>>> 8ac850ca
                }

                //Cache the actions for this GPO for later
                GpoActionCache.TryAdd(linkDn.ToLower(), actions);

                

                //If there are no actions, then we can skip some instructions
                if (actions.Count != 0)
                {

                    //First lets process restricted members
                    var restrictedMemberSets = actions.Where(x => x.Target == GroupActionTarget.RestrictedMember)
                        .GroupBy(x => x.TargetRid);

                    foreach (var set in restrictedMemberSets)
                    {
                        var results = data[set.Key];
                        var members = set.Select(x => x.ToTypedPrincipal()).ToList();
                        results.RestrictedMember = members;
                        data[set.Key] = results;
                    }

                    //Next add in our restricted MemberOf sets
                    var restrictedMemberOfSets = actions.Where(x => x.Target == GroupActionTarget.RestrictedMemberOf)
                        .GroupBy(x => x.TargetRid);

                    foreach (var set in restrictedMemberOfSets)
                    {
                        var results = data[set.Key];
                        var members = set.Select(x => x.ToTypedPrincipal()).ToList();
                        results.RestrictedMemberOf = members;
                        data[set.Key] = results;
                    }

                    // Now work through the LocalGroup targets
                    var localGroupSets = actions.Where(x => x.Target == GroupActionTarget.LocalGroup)
                        .GroupBy(x => x.TargetRid);

                    foreach (var set in localGroupSets)
                    {
                        var results = data[set.Key];
                        foreach (var temp in set)
                        {
                            var res = temp.ToTypedPrincipal();
                            var newMembers = results.LocalGroups;
                            switch (temp.Action)
                            {
                                case GroupActionOperation.Add:
                                    newMembers.Add(res);
                                    break;
                                case GroupActionOperation.Delete:
                                    newMembers.RemoveAll(x => x.ObjectIdentifier == res.ObjectIdentifier);
                                    break;
                                case GroupActionOperation.DeleteUsers:
                                    newMembers.RemoveAll(x => x.ObjectType == Label.User);
                                    break;
                                case GroupActionOperation.DeleteGroups:
                                    newMembers.RemoveAll(x => x.ObjectType == Label.Group);
                                    break;
                            }

                            data[set.Key].LocalGroups = newMembers;
                        }
                    }
                }
            }

            ret.AffectedComputers = affectedComputers;

            //At this point, we've resolved individual add/substract methods for each linked GPO.
            //Now we need to actually squish them together into the resulting set of changes
            foreach (var kvp in data)
            {
                var key = kvp.Key;
                var val = kvp.Value;
                var rm = val.RestrictedMember;
                var rmo = val.RestrictedMemberOf;
                var gm = val.LocalGroups;

                var final = new List<TypedPrincipal>();

                // If we're setting RestrictedMembers, it overrides LocalGroups due to order of operations. Restricted MemberOf always applies.
                final.AddRange(rmo);
                final.AddRange(rm.Count > 0 ? rm : gm);

                var finalArr = final.Distinct().ToArray();

                switch (key)
                {
                    case LocalGroupRids.Administrators:
                        ret.LocalAdmins = finalArr;
                        break;
                    case LocalGroupRids.RemoteDesktopUsers:
                        ret.RemoteDesktopUsers = finalArr;
                        break;
                    case LocalGroupRids.DcomUsers:
                        ret.DcomUsers = finalArr;
                        break;
                    case LocalGroupRids.PSRemote:
                        ret.PSRemoteUsers = finalArr;
                        break;
                }
            }

            return ret;
        }

        /// <summary>
        ///     Parses a GPO GptTmpl.inf file and pulls group membership, password policies and registry values changes out
        /// </summary>
        /// <param name="basePath"></param>
        /// <param name="gpoDomain"></param>
        /// <returns></returns>
        internal async IAsyncEnumerable<GPOReturnTuple> ProcessGPOTemplateFile(string basePath, string gpoDomain)
        {
            var templatePath = Path.Combine(basePath, "MACHINE", "Microsoft", "Windows NT", "SecEdit", "GptTmpl.inf");

            if (!File.Exists(templatePath))
                yield break;

            FileStream fs;
            try
            {
                fs = new FileStream(templatePath, FileMode.Open, FileAccess.Read);
            }
            catch
            {
                yield break;
            }

            using var reader = new StreamReader(fs);
            var content = await reader.ReadToEndAsync();
            var sysAccessMatch = SystemAccessRegex.Match(content);

            var ret = new GPOReturnTuple
            {
                passwordPolicies = new Dictionary<string, int>(),
                lockoutPolicies = new Dictionary<string, int>()
            };

            // searching for password policies
            string minPassAge = "";
            string maxPassAge = "";
            string minPassLength = "";
            string passComplexity = "";
            string passHistSize = "";
            string clearTextPass = "";

            // searching for lockout policies
            string lockoutDuration = "";
            string lockoutBadCount = "";
            string resetLockoutCount = "";
            string forceLogoffWhenHourExpire = "";

            if (sysAccessMatch.Success)
            {// in section [System Access]

                // getting the text under this section and iterate through the lines
                var sysAccessText = sysAccessMatch.Groups[1].Value.Trim();
                var sysAccessLines = Regex.Split(sysAccessText, @"\r\n|\r|\n");

                foreach (var sysAccessLine in sysAccessLines)
                {
                    // searching for password policies patterns
                    var minPassAgeMatch = MinPassAgeRegex.Match(sysAccessLine);
                    var maxPassAgeMatch = MaxPassAgeRegex.Match(sysAccessLine);
                    var minPassLengthMatch = MinPassLengthRegex.Match(sysAccessLine);
                    var passComplexityMatch = PassComplexityRegex.Match(sysAccessLine);
                    var passHistSizeMatch = PassHistSizeRegex.Match(sysAccessLine);
                    var clearTextPassMatch = ClearTextPassRegex.Match(sysAccessLine);

                    // searching for lockout policies
                    var lockoutDurationMatch = LockoutDurationRegex.Match(sysAccessLine);
                    var lockoutBadCountMatch = LockoutBadCountRegex.Match(sysAccessLine);
                    var resetLockoutCountMatch = ResetLockoutCountRegex.Match(sysAccessLine);
                    var forceLogoffWhenHourExpireMatch = ForceLogoffWhenHourExpireRegex.Match(sysAccessLine);

                    // add to the returned tuple if pattern found
                    if (minPassAgeMatch.Success)
                    {
                        minPassAge = sysAccessLine.Split('=')[1].Trim();
                        ret.passwordPolicies.Add("MinimumPasswordAge", Int32.Parse(minPassAge));
                    }
                    else if (maxPassAgeMatch.Success)
                    {
                        maxPassAge = sysAccessLine.Split('=')[1].Trim();
                        ret.passwordPolicies.Add("MaximumPasswordAge", Int32.Parse(maxPassAge));
                    }
                    else if (minPassLengthMatch.Success)
                    {
                        minPassLength = sysAccessLine.Split('=')[1].Trim();
                        ret.passwordPolicies.Add("MinimumPasswordLength", Int32.Parse(minPassLength));
                    }
                    else if (passComplexityMatch.Success)
                    {
                        passComplexity = sysAccessLine.Split('=')[1].Trim();
                        ret.passwordPolicies.Add("PasswordComplexity", Int32.Parse(passComplexity));
                    }
                    else if (passHistSizeMatch.Success)
                    {
                        passHistSize = sysAccessLine.Split('=')[1].Trim();
                        ret.passwordPolicies.Add("PasswordHistorySize", Int32.Parse(passHistSize));
                    }
                    else if (clearTextPassMatch.Success)
                    {
                        clearTextPass = sysAccessLine.Split('=')[1].Trim();
                        ret.passwordPolicies.Add("ClearTextPassword", Int32.Parse(clearTextPass));
                    }
                    else if (lockoutDurationMatch.Success)
                    {
                        lockoutDuration = sysAccessLine.Split('=')[1].Trim();
                        ret.lockoutPolicies.Add("LockoutDuration", Int32.Parse(lockoutDuration));
                    }
                    else if (lockoutBadCountMatch.Success)
                    {
                        lockoutBadCount = sysAccessLine.Split('=')[1].Trim();
                        ret.lockoutPolicies.Add("LockoutBadCount", Int32.Parse(lockoutBadCount));
                    }
                    else if (resetLockoutCountMatch.Success)
                    {
                        resetLockoutCount = sysAccessLine.Split('=')[1].Trim();
                        ret.lockoutPolicies.Add("ResetLockoutCount", Int32.Parse(resetLockoutCount));
                    }
                    else if (forceLogoffWhenHourExpireMatch.Success)
                    {
                        forceLogoffWhenHourExpire = sysAccessLine.Split('=')[1].Trim();
                        ret.lockoutPolicies.Add("ForceLogoffWhenHourExpire", Int32.Parse(forceLogoffWhenHourExpire));
                    }

                }
            }

            // searching for registry values
            ret.GPOLDAPProps = new Dictionary<string, bool>();
            ret.GPOSMBProps = new Dictionary<string, bool>();
            ret.GPOLMProps = new Dictionary<string, object>();
            ret.GPOMSCache = new Dictionary<string, int>();

            // check for registries
            var regMatch = RegistryRegex.Match(content);

            // initialize individual registry checks
            bool RequiresServerSMB = false;
            bool EnablesServerSMB = false;
            bool RequiresClientSMB = false;
            bool EnablesClientSMB = false;

            bool RequiresLDAPSigning = false;
            bool LDAPEnforceChannelBinding = false;

            int LmCompatibilityLevel = 3;

            int CachedLogonsCount = 0;

            // if registry section is found
            if (regMatch.Success)
            {// in section [Registry Values]

                // get each line and iterate through
                var regText = regMatch.Groups[1].Value.Trim();
                var regLines = Regex.Split(regText, @"\r\n|\r|\n");
                foreach (var regLine in regLines)
                {
                    // check for individual registries
                    var smbRequireServerMatchLine = SMBRequireServerRegex.Match(regLine);
                    var smbEnableServerMatchLine = SMBEnableServerRegex.Match(regLine);
                    var smbRequireClientMatchLine = SMBRequireClientRegex.Match(regLine);
                    var smbEnableClientMatchLine = SMBEnableClientRegex.Match(regLine);

                    var ldapClientMatchLine = LDAPClientIntegrityRegex.Match(regLine);
                    var ldapChannelBindingLine = LDAPEnforceChannelBindingRegex.Match(regLine);

                    var lmMatchLine = LMLevelRegex.Match(regLine);

                    var cachedLogonsLine = CachedLogonsCountRegex.Match(regLine);

                    // if a match is found for this registry
                    if (smbRequireServerMatchLine.Success)
                    {
                        var keyMatch = KeyRegex.Match(regLine);
                        var key = keyMatch.Value.Split(',')[1];

                        switch (key)
                        {
                            case "1":
                                RequiresServerSMB = true;
                                break;
                            case "0":
                                RequiresServerSMB = false;
                                break;
                        }

                        ret.GPOSMBProps.Add("RequiresServerSMBSigning", RequiresServerSMB);
                    }
                    else if (smbEnableServerMatchLine.Success)
                    {
                        var keyMatch = KeyRegex.Match(regLine);
                        var key = keyMatch.Value.Split(',')[1];

                        switch (key)
                        {
                            case "1":
                                EnablesServerSMB = true;
                                break;
                            case "0":
                                EnablesServerSMB = false;
                                break;
                        }

                        ret.GPOSMBProps.Add("EnablesServerSMBSigning", EnablesServerSMB);
                    }
                    else if (smbRequireClientMatchLine.Success)
                    {
                        var keyMatch = KeyRegex.Match(regLine);
                        var key = keyMatch.Value.Split(',')[1];

                        switch (key)
                        {
                            case "1":
                                RequiresClientSMB = true;
                                break;
                            case "0":
                                RequiresClientSMB = false;
                                break;
                        }

                        ret.GPOSMBProps.Add("RequiresClientSMBSigning", RequiresClientSMB);
                    }
                    else if (smbEnableClientMatchLine.Success)
                    {
                        var keyMatch = KeyRegex.Match(regLine);
                        var key = keyMatch.Value.Split(',')[1];

                        switch (key)
                        {
                            case "1":
                                EnablesClientSMB = true;
                                break;
                            case "0":
                                EnablesClientSMB = false;
                                break;
                        }

                        ret.GPOSMBProps.Add("EnablesClientSMBSigning", EnablesClientSMB);
                    }
                    else if (lmMatchLine.Success)
                    {
                        var keyMatch = KeyRegex.Match(regLine);
                        var key = keyMatch.Value.Split(',')[1];

                        LmCompatibilityLevel = Int32.Parse(key);

                        ret.GPOLMProps.Add("LmCompatibilityLevel", LmCompatibilityLevel);
                    }
                    else if (ldapClientMatchLine.Success)
                    {
                        var keyMatch = KeyRegex.Match(regLine);
                        var key = keyMatch.Value.Split(',')[1];

                        switch (key)
                        {
                            case "2": // Required
                                RequiresLDAPSigning = true;
                                break;
                            case "1": // Negotiated
                                RequiresLDAPSigning = false;
                                break;
                            case "0": // None
                                RequiresLDAPSigning = false;
                                break;
                        }

                        ret.GPOLDAPProps.Add("RequiresLDAPClientSigning", RequiresLDAPSigning);
                    }
                    else if (ldapChannelBindingLine.Success)
                    {
                        var keyMatch = KeyRegex.Match(regLine);
                        var key = keyMatch.Value.Split(',')[1];

                        switch (key)
                        {
                            case "2": // Always enabled
                                LDAPEnforceChannelBinding = true;
                                break;
                            case "1": // Enabled, if supported
                                LDAPEnforceChannelBinding = false;
                                break;
                            case "0": // Disabled
                                LDAPEnforceChannelBinding = false;
                                break;
                        }

                        ret.GPOLDAPProps.Add("LDAPEnforceChannelBinding", LDAPEnforceChannelBinding);
                    }
                    else if (cachedLogonsLine.Success)
                    {
                        var keyMatch = KeyRegex.Match(regLine);
                        var key = keyMatch.Value.Split(',')[1];
                        CachedLogonsCount = Int32.Parse(key.Substring(1, key.Length - 2));

                        ret.GPOMSCache.Add("CachedLogonsCount", CachedLogonsCount);

                    }
                }
            }

            // searching for members
            var memberMatch = MemberRegex.Match(content);

            if (memberMatch.Success)
            {
                //We've got a match! Lets figure out whats going on
                var memberText = memberMatch.Groups[1].Value.Trim();
                //Split our text into individual lines
                var memberLines = Regex.Split(memberText, @"\r\n|\r|\n");

                foreach (var memberLine in memberLines)
                {
                    //Check if the Key regex matches (S-1-5.*_memberof=blah)
                    var keyMatch = KeyRegex.Match(memberLine);

                    if (!keyMatch.Success)
                        continue;

                    var key = keyMatch.Groups[1].Value.Trim();
                    var val = keyMatch.Groups[2].Value.Trim();

                    var leftMatch = MemberLeftRegex.Match(key);
                    var rightMatches = MemberRightRegex.Matches(val);

                    //If leftmatch is a success, the members of a group are being explicitly set
                    if (leftMatch.Success)
                    {
                        var extracted = ExtractRid.Match(leftMatch.Value);
                        var rid = int.Parse(extracted.Groups[1].Value);

                        if (Enum.IsDefined(typeof(LocalGroupRids), rid))
                            //Loop over the members in the match, and try to convert them to SIDs
                            foreach (var member in val.Split(','))
                            {
                                var res = GetSid(member.Trim('*'), gpoDomain);
                                if (res == null)
                                    continue;
                                ret.GPOGroupAction = new()
                                {
                                    Target = GroupActionTarget.RestrictedMember,
                                    Action = GroupActionOperation.Add,
                                    TargetSid = res.ObjectIdentifier,
                                    TargetType = res.ObjectType,
                                    TargetRid = (LocalGroupRids)rid
                                };
                                yield return ret;
                            }
                    }

                    //If right match is a success, a group has been set as a member of one of our local groups
                    var index = key.IndexOf("MemberOf", StringComparison.CurrentCultureIgnoreCase);
                    if (rightMatches.Count > 0 && index > 0)
                    {
                        var account = key.Trim('*').Substring(0, index - 3).ToUpper();

                        var res = GetSid(account, gpoDomain);
                        if (res == null)
                            continue;

                        foreach (var match in rightMatches)
                        {
                            var rid = int.Parse(ExtractRid.Match(match.ToString()).Groups[1].Value);
                            if (!Enum.IsDefined(typeof(LocalGroupRids), rid)) continue;

                            var targetGroup = (LocalGroupRids)rid;
                            ret.GPOGroupAction = new()
                            {
                                Target = GroupActionTarget.RestrictedMemberOf,
                                Action = GroupActionOperation.Add,
                                TargetRid = targetGroup,
                                TargetSid = res.ObjectIdentifier,
                                TargetType = res.ObjectType
                            };
                            yield return ret;
                        }
                    }
                }
            }
            yield return ret;

        }

        /// <summary>
        ///     Resolves a SID to its type
        /// </summary>
        /// <param name="account"></param>
        /// <param name="domainName"></param>
        /// <returns></returns>
        private TypedPrincipal GetSid(string account, string domainName)
        {
            if (!account.StartsWith("S-1-", StringComparison.CurrentCulture))
            {
                string user;
                string domain;
                if (account.Contains('\\'))
                {
                    //The account is in the format DOMAIN\\username
                    var split = account.Split('\\');
                    domain = split[0];
                    user = split[1];
                }
                else
                {
                    //The account is just a username, so try with the current domain
                    domain = domainName;
                    user = account;
                }

                user = user.ToUpper();

                //Try to resolve as a user object first
                var res = _utils.ResolveAccountName(user, domain);
                if (res != null)
                    return res;

                res = _utils.ResolveAccountName($"{user}$", domain);
                return res;
            }

            //The element is just a sid, so return it straight
            var lType = _utils.LookupSidType(account, domainName);
            return new TypedPrincipal
            {
                ObjectIdentifier = account,
                ObjectType = lType
            };
        }

        /// <summary>
        ///     Parses a GPO Groups.xml file and pulls group membership changes out
        /// </summary>
        /// <param name="basePath"></param>
        /// <param name="gpoDomain"></param>
        /// <returns>A list of GPO "Actions"</returns>
        internal IEnumerable<GroupAction> ProcessGPOXmlFile(string basePath, string gpoDomain)
        {
            var xmlPath = Path.Combine(basePath, "MACHINE", "Preferences", "Groups", "Groups.xml");

            //If the file doesn't exist, then just return
            if (!File.Exists(xmlPath))
                yield break;

            //Create an XPathDocument to let us navigate the XML
            XPathDocument doc;
            try
            {
                doc = new XPathDocument(xmlPath);
            }
            catch (Exception e)
            {
                _log.LogError(e, "error reading GPO XML file {File}", xmlPath);
                yield break;
            }

            var navigator = doc.CreateNavigator();
            //Grab all the Groups nodes
            var groupsNodes = navigator.Select("/Groups");

            while (groupsNodes.MoveNext())
            {
                var current = groupsNodes.Current;
                //If disable is set to 1, then this Group wont apply
                if (current.GetAttribute("disabled", "") is "1")
                    continue;

                var groupNodes = current.Select("Group");
                while (groupNodes.MoveNext())
                {
                    //Grab the properties for each Group node. Current path is /Groups/Group
                    var groupProperties = groupNodes.Current.Select("Properties");
                    while (groupProperties.MoveNext())
                    {
                        var currentProperties = groupProperties.Current;
                        var action = currentProperties.GetAttribute("action", "");

                        //The only action that works for built in groups is Update.
                        if (!action.Equals("u", StringComparison.OrdinalIgnoreCase))
                            continue;

                        var groupSid = currentProperties.GetAttribute("groupSid", "")?.Trim();
                        var groupName = currentProperties.GetAttribute("groupName", "")?.Trim();

                        //Next is to determine what group is being updated.

                        var targetGroup = LocalGroupRids.None;
                        if (!string.IsNullOrWhiteSpace(groupSid))
                        {
                            //Use a regex to match and attempt to extract the RID
                            var s = ExtractRid.Match(groupSid);
                            if (s.Success)
                            {
                                var rid = int.Parse(s.Groups[1].Value);
                                if (Enum.IsDefined(typeof(LocalGroupRids), rid))
                                    targetGroup = (LocalGroupRids)rid;
                            }
                        }

                        if (!string.IsNullOrWhiteSpace(groupName) && targetGroup == LocalGroupRids.None)
                            ValidGroupNames.TryGetValue(groupName, out targetGroup);

                        //If targetGroup is still None, we've failed to resolve a group target. No point in continuing
                        if (targetGroup == LocalGroupRids.None)
                            continue;

                        var deleteUsers = currentProperties.GetAttribute("deleteAllUsers", "") == "1";
                        var deleteGroups = currentProperties.GetAttribute("deleteAllGroups", "") == "1";

                        if (deleteUsers)
                            yield return new GroupAction
                            {
                                Action = GroupActionOperation.DeleteUsers,
                                Target = GroupActionTarget.LocalGroup,
                                TargetRid = targetGroup
                            };

                        if (deleteGroups)
                            yield return new GroupAction
                            {
                                Action = GroupActionOperation.DeleteGroups,
                                Target = GroupActionTarget.LocalGroup,
                                TargetRid = targetGroup
                            };

                        //Get all the actual members being added
                        var members = currentProperties.Select("Members/Member");
                        while (members.MoveNext())
                        {
                            var memberAction = members.Current.GetAttribute("action", "")
                                .Equals("ADD", StringComparison.OrdinalIgnoreCase)
                                ? GroupActionOperation.Add
                                : GroupActionOperation.Delete;

                            var memberName = members.Current.GetAttribute("name", "");
                            var memberSid = members.Current.GetAttribute("sid", "");

                            var ga = new GroupAction
                            {
                                Action = memberAction
                            };

                            //If we have a memberSid, this is the best case scenario
                            if (!string.IsNullOrWhiteSpace(memberSid))
                            {
                                var memberType =
                                    _utils.LookupSidType(memberSid, _utils.GetDomainNameFromSid(memberSid));
                                ga.Target = GroupActionTarget.LocalGroup;
                                ga.TargetSid = memberSid;
                                ga.TargetType = memberType;
                                ga.TargetRid = targetGroup;

                                yield return ga;
                                continue;
                            }

                            //If we have a memberName, we need to resolve it to a SID/Type
                            if (!string.IsNullOrWhiteSpace(memberName))
                            {
                                //Check if the name is domain prefixed
                                if (memberName.Contains("\\"))
                                {
                                    var s = memberName.Split('\\');
                                    var name = s[1];
                                    var domain = s[0];

                                    var res = _utils.ResolveAccountName(name, domain);
                                    ga.Target = GroupActionTarget.LocalGroup;
                                    ga.TargetSid = res.ObjectIdentifier;
                                    ga.TargetType = res.ObjectType;
                                    ga.TargetRid = targetGroup;
                                    yield return ga;
                                }
                                else
                                {
                                    var res = _utils.ResolveAccountName(memberName, gpoDomain);
                                    ga.Target = GroupActionTarget.LocalGroup;
                                    ga.TargetSid = res.ObjectIdentifier;
                                    ga.TargetType = res.ObjectType;
                                    ga.TargetRid = targetGroup;
                                    yield return ga;
                                }
                            }
                        }
                    }
                }
            }
        }

        /// <summary>
        ///     Represents an action from a GPO
        /// </summary>
        internal class GroupAction
        {
            internal GroupActionOperation Action { get; set; }
            internal GroupActionTarget Target { get; set; }
            internal string TargetSid { get; set; }
            internal Label TargetType { get; set; }
            internal LocalGroupRids TargetRid { get; set; }

            public TypedPrincipal ToTypedPrincipal()
            {
                return new TypedPrincipal
                {
                    ObjectIdentifier = TargetSid,
                    ObjectType = TargetType
                };
            }

            public override string ToString()
            {
                return
                    $"{nameof(Action)}: {Action}, {nameof(Target)}: {Target}, {nameof(TargetSid)}: {TargetSid}, {nameof(TargetType)}: {TargetType}, {nameof(TargetRid)}: {TargetRid}";
            }
        }

        /// <summary>
        ///     Storage for each different group type
        /// </summary>
        public class GroupResults
        {
            public List<TypedPrincipal> LocalGroups = new();
            public List<TypedPrincipal> RestrictedMember = new();
            public List<TypedPrincipal> RestrictedMemberOf = new();
        }

        internal enum GroupActionOperation
        {
            Add,
            Delete,
            DeleteUsers,
            DeleteGroups
        }

        internal enum GroupActionTarget
        {
            RestrictedMemberOf,
            RestrictedMember,
            LocalGroup
        }

<<<<<<< HEAD
        internal class GPOReturnTuple
        {
            public Dictionary<string, int> passwordPolicies = new();
            public Dictionary<string, int> lockoutPolicies = new();
            public Dictionary<string, bool> GPOLDAPProps = new();
            public Dictionary<string, bool> GPOSMBProps = new();
            public Dictionary<string, object> GPOLMProps = new();
            public Dictionary<string, int> GPOMSCache = new();
            public GroupAction GPOGroupAction = new();

            public bool ContainsGroupAction()
            {
                return !(GPOGroupAction == null);
            }
=======
        internal enum LocalGroupRids
        {
            None = 0,
            Administrators = 544,
            RemoteDesktopUsers = 555,
            DcomUsers = 562,
            PSRemote = 580
>>>>>>> 8ac850ca
        }
    }
}<|MERGE_RESOLUTION|>--- conflicted
+++ resolved
@@ -121,11 +121,7 @@
             return ReadGPOLocalGroups(links, dn, blockInheritance);
         }
 
-<<<<<<< HEAD
         public async Task<ResultingGPOChanges> ReadGPOLocalGroups(string gpLink, string distinguishedName, bool blockInheritance = false)
-=======
-        public async Task<ResultingGPOChanges> ReadGPOLocalGroups(string gpLink, string distinguishedName)
->>>>>>> 8ac850ca
         {
             var ret = new ResultingGPOChanges
             {
@@ -211,7 +207,6 @@
 
                     //Add the actions for each file. The GPO template file actions will override the XML file actions
                     actions.AddRange(ProcessGPOXmlFile(filePath, gpoDomain).ToList());
-<<<<<<< HEAD
                     await foreach (GPOReturnTuple item in ProcessGPOTemplateFile(filePath, gpoDomain))
                     {
                         // Add actions
@@ -256,9 +251,6 @@
                             _ = enforced.Contains(linkDn) ? (ret.Enforced.MSCache = item.GPOMSCache) : (ret.Unenforced.MSCache = item.GPOMSCache);
                         }
                     }
-=======
-                    await foreach (var item in ProcessGPOTemplateFile(filePath, gpoDomain)) actions.Add(item);
->>>>>>> 8ac850ca
                 }
 
                 //Cache the actions for this GPO for later
@@ -1005,7 +997,6 @@
             LocalGroup
         }
 
-<<<<<<< HEAD
         internal class GPOReturnTuple
         {
             public Dictionary<string, int> passwordPolicies = new();
@@ -1020,7 +1011,8 @@
             {
                 return !(GPOGroupAction == null);
             }
-=======
+        }
+
         internal enum LocalGroupRids
         {
             None = 0,
@@ -1028,7 +1020,6 @@
             RemoteDesktopUsers = 555,
             DcomUsers = 562,
             PSRemote = 580
->>>>>>> 8ac850ca
         }
     }
 }