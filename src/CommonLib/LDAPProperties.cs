--- conflicted
+++ resolved
@@ -46,11 +46,8 @@
         public const string UnicodePassword = "unicodepwd";
         public const string MsSFU30Password = "msSFU30Password";
         public const string ScriptPath = "scriptpath";
-<<<<<<< HEAD
-=======
         public const string LdapAdminLimits = "ldapadminlimits";
         public const string HostServiceAccount = "msds-hostserviceaccount";
->>>>>>> 2e0a949d
         public const string PKIExpirationPeriod = "pkiexpirationperiod";
         public const string PKIOverlappedPeriod = "pkioverlapperiod";
         public const string TemplateSchemaVersion = "mspki-template-schema-version";
@@ -59,18 +56,11 @@
         public const string PKINameFlag = "mspki-certificate-name-flag";
         public const string ExtendedKeyUsage = "pkiextendedkeyusage";
         public const string NumSignaturesRequired = "mspki-ra-signature";
-<<<<<<< HEAD
-        public const string ApplicationPolicy = "mspki-ra-application-policies";
-        public const string IssuancePolicies = "mspki-ra-policies";
-        public const string CertificateApplicationPolicy = "mspki-certificate-application-policy";
-        public const string CACertificate = "cacertificate";
-=======
         public const string ApplicationPolicies = "mspki-ra-application-policies";
         public const string IssuancePolicies = "mspki-ra-policies";
         public const string CertificateApplicationPolicy = "mspki-certificate-application-policy";
         public const string CACertificate = "cacertificate";
         public const string CertificateTemplates = "certificatetemplates";
         public const string CrossCertificatePair = "crosscertificatepair";
->>>>>>> 2e0a949d
     }
 }