﻿using System;
using System.Collections.Generic;
using System.DirectoryServices;
using System.DirectoryServices.Protocols;
using System.Linq;
using System.Security.Cryptography.X509Certificates;
using System.Security.Principal;
using System.Text;
using System.Threading.Tasks;
using Microsoft.Extensions.Logging;
using SharpHoundCommonLib.Enums;

namespace SharpHoundCommonLib
{
    public static class Extensions
    {
        private const string GMSAClass = "msds-groupmanagedserviceaccount";
        private const string MSAClass = "msds-managedserviceaccount";
        private static readonly ILogger Log;

        static Extensions()
        {
            Log = Logging.LogProvider.CreateLogger("Extensions");
        }

        internal static async Task<List<T>> ToListAsync<T>(this IAsyncEnumerable<T> items)
        {
            var results = new List<T>();
            await foreach (var item in items
                               .ConfigureAwait(false))
                results.Add(item);
            return results;
        }

        /// <summary>
        ///     Helper function to print attributes of a SearchResultEntry
        /// </summary>
        /// <param name="searchResultEntry"></param>
        public static string PrintEntry(this SearchResultEntry searchResultEntry)
        {
            var sb = new StringBuilder();
            if (searchResultEntry.Attributes.AttributeNames == null) return sb.ToString();
            foreach (var propertyName in searchResultEntry.Attributes.AttributeNames)
            {
                var property = propertyName.ToString();
                sb.Append(property).Append("\t").Append(searchResultEntry.GetProperty(property)).Append("\n");
            }

            return sb.ToString();
        }

        public static string LdapValue(this SecurityIdentifier s)
        {
            var bytes = new byte[s.BinaryLength];
            s.GetBinaryForm(bytes, 0);

            var output = $"\\{BitConverter.ToString(bytes).Replace('-', '\\')}";
            return output;
        }

        public static string LdapValue(this Guid s)
        {
            var bytes = s.ToByteArray();
            var output = $"\\{BitConverter.ToString(bytes).Replace('-', '\\')}";
            return output;
        }

        public static string GetSid(this DirectoryEntry result)
        {
            if (!result.Properties.Contains(LDAPProperties.ObjectSID))
                return null;

            var s = result.Properties[LDAPProperties.ObjectSID][0];
            return s switch
            {
                byte[] b => new SecurityIdentifier(b, 0).ToString(),
                string st => new SecurityIdentifier(Encoding.ASCII.GetBytes(st), 0).ToString(),
                _ => null
            };
        }

        /// <summary>
        ///     Returns true if any computer collection methods are set
        /// </summary>
        /// <param name="methods"></param>
        /// <returns></returns>
        public static bool IsComputerCollectionSet(this ResolvedCollectionMethod methods)
        {
            return (methods & ResolvedCollectionMethod.ComputerOnly) != 0;
        }

        /// <summary>
        ///     Returns true if any local group collections are set
        /// </summary>
        /// <param name="methods"></param>
        /// <returns></returns>
        public static bool IsLocalGroupCollectionSet(this ResolvedCollectionMethod methods)
        {
            return (methods & ResolvedCollectionMethod.LocalGroups) != 0;
        }

        /// <summary>
        ///     Gets the relative identifier for a SID
        /// </summary>
        /// <param name="securityIdentifier"></param>
        /// <returns></returns>
        public static int Rid(this SecurityIdentifier securityIdentifier)
        {
            var value = securityIdentifier.Value;
            var rid = int.Parse(value.Substring(value.LastIndexOf("-", StringComparison.Ordinal) + 1));
            return rid;
        }

        #region SearchResultEntry

        /// <summary>
        ///     Gets the specified property as a string from the SearchResultEntry
        /// </summary>
        /// <param name="entry"></param>
        /// <param name="property">The LDAP name of the property you want to get</param>
        /// <returns>The string value of the property if it exists or null</returns>
        public static string GetProperty(this SearchResultEntry entry, string property)
        {
            if (!entry.Attributes.Contains(property))
                return null;

            var collection = entry.Attributes[property];
            //Use GetValues to auto-convert to the proper type
            var lookups = collection.GetValues(typeof(string));
            if (lookups.Length == 0)
                return null;

            if (lookups[0] is not string prop || prop.Length == 0)
                return null;

            return prop;
        }

        /// <summary>
        ///     Get's the string representation of the "objectguid" property from the SearchResultEntry
        /// </summary>
        /// <param name="entry"></param>
        /// <returns>The string representation of the object's GUID if possible, otherwise null</returns>
        public static string GetGuid(this SearchResultEntry entry)
        {
            if (entry.Attributes.Contains(LDAPProperties.ObjectGUID))
            {
                var guidBytes = entry.GetPropertyAsBytes(LDAPProperties.ObjectGUID);

                return new Guid(guidBytes).ToString().ToUpper();
            }

            return null;
        }

        /// <summary>
        ///     Gets the "objectsid" property as a string from the SearchResultEntry
        /// </summary>
        /// <param name="entry"></param>
        /// <returns>The string representation of the object's SID if possible, otherwise null</returns>
        public static string GetSid(this SearchResultEntry entry)
        {
            if (!entry.Attributes.Contains(LDAPProperties.ObjectSID)) return null;

            object[] s;
            try
            {
                s = entry.Attributes[LDAPProperties.ObjectSID].GetValues(typeof(byte[]));
            }
            catch (NotSupportedException)
            {
                return null;
            }

            if (s.Length == 0)
                return null;

            if (s[0] is not byte[] sidBytes || sidBytes.Length == 0)
                return null;

            try
            {
                var sid = new SecurityIdentifier(sidBytes, 0);
                return sid.Value.ToUpper();
            }
            catch (ArgumentNullException)
            {
                return null;
            }
        }

        /// <summary>
        ///     Gets the specified property as a string array from the SearchResultEntry
        /// </summary>
        /// <param name="entry"></param>
        /// <param name="property">The LDAP name of the property you want to get</param>
        /// <returns>The specified property as an array of strings if possible, else an empty array</returns>
        public static string[] GetPropertyAsArray(this SearchResultEntry entry, string property)
        {
            if (!entry.Attributes.Contains(property))
                return Array.Empty<string>();

            var values = entry.Attributes[property];
            var strings = values.GetValues(typeof(string));

            return strings is not string[] result ? Array.Empty<string>() : result;
        }

        /// <summary>
        ///     Gets the specified property as an array of byte arrays from the SearchResultEntry
        ///     Used for SIDHistory
        /// </summary>
        /// <param name="entry"></param>
        /// <param name="property">The LDAP name of the property you want to get</param>
        /// <returns>The specified property as an array of bytes if possible, else an empty array</returns>
        public static byte[][] GetPropertyAsArrayOfBytes(this SearchResultEntry entry, string property)
        {
            if (!entry.Attributes.Contains(property))
                return Array.Empty<byte[]>();

            var values = entry.Attributes[property];
            var bytes = values.GetValues(typeof(byte[]));

            return bytes is not byte[][] result ? Array.Empty<byte[]>() : result;
        }

        /// <summary>
        ///     Gets the specified property as a byte array
        /// </summary>
        /// <param name="searchResultEntry"></param>
        /// <param name="property">The LDAP name of the property you want to get</param>
        /// <returns>An array of bytes if possible, else null</returns>
        public static byte[] GetPropertyAsBytes(this SearchResultEntry searchResultEntry, string property)
        {
            if (!searchResultEntry.Attributes.Contains(property))
                return null;

            var collection = searchResultEntry.Attributes[property];
            var lookups = collection.GetValues(typeof(byte[]));

            if (lookups.Length == 0)
                return Array.Empty<byte>();

            if (lookups[0] is not byte[] bytes || bytes.Length == 0)
                return Array.Empty<byte>();

            return bytes;
        }

        /// <summary>
        ///     Gets the specified property as an int
        /// </summary>
        /// <param name="entry"></param>
        /// <param name="property"></param>
        /// <param name="value"></param>
        /// <returns></returns>
        public static bool GetPropertyAsInt(this SearchResultEntry entry, string property, out int value)
        {
            var prop = entry.GetProperty(property);
            if (prop != null) return int.TryParse(prop, out value);
            value = 0;
            return false;
        }

        /// <summary>
        ///     Gets the specified property as an array of X509 certificates.
        /// </summary>
        /// <param name="searchResultEntry"></param>
        /// <param name="property"></param>
        /// <returns></returns>
        public static X509Certificate2[] GetPropertyAsArrayOfCertificates(this SearchResultEntry searchResultEntry,
            string property)
        {
            if (!searchResultEntry.Attributes.Contains(property))
                return null;

            return searchResultEntry.GetPropertyAsArrayOfBytes(property).Select(x => new X509Certificate2(x)).ToArray();
        }


        /// <summary>
        ///     Attempts to get the unique object identifier as used by BloodHound for the Search Result Entry. Tries to get
        ///     objectsid first, and then objectguid next.
        /// </summary>
        /// <param name="entry"></param>
        /// <returns>String representation of the entry's object identifier or null</returns>
        public static string GetObjectIdentifier(this SearchResultEntry entry)
        {
            return entry.GetSid() ?? entry.GetGuid();
        }

        /// <summary>
        ///     Checks the isDeleted LDAP property to determine if an entry has been deleted from the directory
        /// </summary>
        /// <param name="entry"></param>
        /// <returns></returns>
        public static bool IsDeleted(this SearchResultEntry entry)
        {
            var deleted = entry.GetProperty(LDAPProperties.IsDeleted);
            return bool.TryParse(deleted, out var isDeleted) && isDeleted;
        }

        /// <summary>
        ///     Extension method to determine the BloodHound type of a SearchResultEntry using LDAP properties
        ///     Requires ldap properties objectsid, samaccounttype, objectclass
        /// </summary>
        /// <param name="entry"></param>
        /// <returns></returns>
        public static Label GetLabel(this SearchResultEntry entry)
        {
            var objectId = entry.GetObjectIdentifier();

            if (objectId == null)
            {
                Log.LogWarning("Failed to get an object identifier for {DN}", entry.DistinguishedName);
                return Label.Base;
            }

            if (objectId.StartsWith("S-1") &&
                WellKnownPrincipal.GetWellKnownPrincipal(objectId, out var commonPrincipal))
            {
                Log.LogDebug("GetLabel - {ObjectID} is a WellKnownPrincipal with {Type}", objectId,
                    commonPrincipal.ObjectType);
                return commonPrincipal.ObjectType;
            }


            var objectType = Label.Base;
            var samAccountType = entry.GetProperty(LDAPProperties.SAMAccountType);
            var objectClasses = entry.GetPropertyAsArray(LDAPProperties.ObjectClass);

            //Override object class for GMSA/MSA accounts
            if (objectClasses != null && (objectClasses.Contains(MSAClass, StringComparer.OrdinalIgnoreCase) ||
                                          objectClasses.Contains(GMSAClass, StringComparer.OrdinalIgnoreCase)))
            {
                Log.LogDebug("GetLabel - {ObjectID} is an MSA/GMSA, returning User", objectId);
                Cache.AddConvertedValue(entry.DistinguishedName, objectId);
                Cache.AddType(objectId, objectType);
                return Label.User;
            }


            //Its not a common principal. Lets use properties to figure out what it actually is
            if (samAccountType != null) objectType = Helpers.SamAccountTypeToType(samAccountType);

            Log.LogDebug("GetLabel - SamAccountTypeToType returned {Label}", objectType);
            if (objectType != Label.Base)
            {
                Cache.AddConvertedValue(entry.DistinguishedName, objectId);
                Cache.AddType(objectId, objectType);
                return objectType;
            }


            if (objectClasses == null)
            {
                Log.LogDebug("GetLabel - ObjectClasses for {ObjectID} is null", objectId);
                objectType = Label.Base;
            }
            else
            {
                Log.LogDebug("GetLabel - ObjectClasses for {ObjectID}: {Classes}", objectId,
                    string.Join(", ", objectClasses));
                if (objectClasses.Contains(GroupPolicyContainerClass, StringComparer.InvariantCultureIgnoreCase))
                    objectType = Label.GPO;
                else if (objectClasses.Contains(OrganizationalUnitClass, StringComparer.InvariantCultureIgnoreCase))
                    objectType = Label.OU;
                else if (objectClasses.Contains(DomainClass, StringComparer.InvariantCultureIgnoreCase))
                    objectType = Label.Domain;
                else if (objectClasses.Contains(ContainerClass, StringComparer.InvariantCultureIgnoreCase))
                    objectType = Label.Container;
<<<<<<< HEAD
                else if (objectClasses.Contains(CertTemplateClass, StringComparer.InvariantCultureIgnoreCase))
                    objectType = Label.CertTemplate;
                else if (objectClasses.Contains(EnrollmentServiceClass, StringComparer.InvariantCultureIgnoreCase) ||
                         objectClasses.Contains(CertAuthorityClass, StringComparer.InvariantCultureIgnoreCase))
                    objectType = Label.CertAuthority;
=======
                else if (objectClasses.Contains(PKICertificateTemplateClass, StringComparer.InvariantCultureIgnoreCase))
                    objectType = Label.CertTemplate;
                else if (objectClasses.Contains(PKIEnrollmentServiceClass, StringComparer.InvariantCultureIgnoreCase))
                    objectType = Label.EnrollmentService;
                else if (objectClasses.Contains(CertificationAutorityClass, StringComparer.InvariantCultureIgnoreCase))
                {
                    if (entry.DistinguishedName.Contains(DirectoryPaths.RootCALocation))
                        objectType = Label.RootCA;
                    else if (entry.DistinguishedName.Contains(DirectoryPaths.AIACALocation))
                        objectType = Label.AIACA;
                    else if (entry.DistinguishedName.Contains(DirectoryPaths.NTAuthStoreLocation))
                        objectType = Label.NTAuthStore;
                }
>>>>>>> 2e0a949d
            }

            Log.LogDebug("GetLabel - Final label for {ObjectID}: {Label}", objectId, objectType);

            Cache.AddConvertedValue(entry.DistinguishedName, objectId);
            Cache.AddType(objectId, objectType);
            return objectType;
        }

        private const string GroupPolicyContainerClass = "groupPolicyContainer";
        private const string OrganizationalUnitClass = "organizationalUnit";
        private const string DomainClass = "domain";
        private const string ContainerClass = "container";
<<<<<<< HEAD
        private const string CertTemplateClass = "pKICertificateTemplate";
        private const string EnrollmentServiceClass = "pKIEnrollmentService";
        private const string CertAuthorityClass = "certificateAuthority";
=======
        private const string PKICertificateTemplateClass = "pKICertificateTemplate";
        private const string PKIEnrollmentServiceClass = "pKIEnrollmentService";
        private const string CertificationAutorityClass = "certificationAuthority";
>>>>>>> 2e0a949d

        #endregion
    }
}<|MERGE_RESOLUTION|>--- conflicted
+++ resolved
@@ -369,13 +369,6 @@
                     objectType = Label.Domain;
                 else if (objectClasses.Contains(ContainerClass, StringComparer.InvariantCultureIgnoreCase))
                     objectType = Label.Container;
-<<<<<<< HEAD
-                else if (objectClasses.Contains(CertTemplateClass, StringComparer.InvariantCultureIgnoreCase))
-                    objectType = Label.CertTemplate;
-                else if (objectClasses.Contains(EnrollmentServiceClass, StringComparer.InvariantCultureIgnoreCase) ||
-                         objectClasses.Contains(CertAuthorityClass, StringComparer.InvariantCultureIgnoreCase))
-                    objectType = Label.CertAuthority;
-=======
                 else if (objectClasses.Contains(PKICertificateTemplateClass, StringComparer.InvariantCultureIgnoreCase))
                     objectType = Label.CertTemplate;
                 else if (objectClasses.Contains(PKIEnrollmentServiceClass, StringComparer.InvariantCultureIgnoreCase))
@@ -389,7 +382,6 @@
                     else if (entry.DistinguishedName.Contains(DirectoryPaths.NTAuthStoreLocation))
                         objectType = Label.NTAuthStore;
                 }
->>>>>>> 2e0a949d
             }
 
             Log.LogDebug("GetLabel - Final label for {ObjectID}: {Label}", objectId, objectType);
@@ -403,15 +395,9 @@
         private const string OrganizationalUnitClass = "organizationalUnit";
         private const string DomainClass = "domain";
         private const string ContainerClass = "container";
-<<<<<<< HEAD
-        private const string CertTemplateClass = "pKICertificateTemplate";
-        private const string EnrollmentServiceClass = "pKIEnrollmentService";
-        private const string CertAuthorityClass = "certificateAuthority";
-=======
         private const string PKICertificateTemplateClass = "pKICertificateTemplate";
         private const string PKIEnrollmentServiceClass = "pKIEnrollmentService";
         private const string CertificationAutorityClass = "certificationAuthority";
->>>>>>> 2e0a949d
 
         #endregion
     }
