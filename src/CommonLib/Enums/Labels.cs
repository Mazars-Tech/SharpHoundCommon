--- conflicted
+++ resolved
@@ -14,13 +14,9 @@
         Container,
         CertTemplate,
         CertAuthority,
-<<<<<<< HEAD
-        Base
-=======
         RootCA,
         AIACA,
         EnrollmentService,
         NTAuthStore
->>>>>>> 2e0a949d
     }
 }