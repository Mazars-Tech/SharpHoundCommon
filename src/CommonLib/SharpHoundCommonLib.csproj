﻿<Project Sdk="Microsoft.NET.Sdk">
    <PropertyGroup>
        <TargetFramework>net462</TargetFramework>
        <OutputType>library</OutputType>
        <PackageId>SharpHoundCommon</PackageId>
        <LangVersion>9</LangVersion>
        <Authors>Rohan Vazarkar</Authors>
        <Company>SpecterOps</Company>
        <PackageDescription>Common library for C# BloodHound enumeration tasks</PackageDescription>
        <PackageLicenseExpression>GPL-3.0-only</PackageLicenseExpression>
        <RepositoryUrl>https://github.com/BloodHoundAD/SharpHoundCommon</RepositoryUrl>
<<<<<<< HEAD
        <Version>2.1.2</Version>
=======
        <Version>3.1.1</Version>
>>>>>>> da6b83cd
        <AssemblyName>SharpHoundCommonLib</AssemblyName>
        <RootNamespace>SharpHoundCommonLib</RootNamespace>
    </PropertyGroup>
    <PropertyGroup>
        <AllowedOutputExtensionsInPackageBuildOutputFolder>$(AllowedOutputExtensionsInPackageBuildOutputFolder);.pdb</AllowedOutputExtensionsInPackageBuildOutputFolder>
        <DebugType>full</DebugType>
    </PropertyGroup>
    <ItemGroup>
        <PackageReference Include="AntiXSS" Version="4.3.0" />
        <PackageReference Include="Microsoft.Bcl.AsyncInterfaces" Version="5.0.0" />
        <PackageReference Include="Microsoft.Extensions.Logging.Abstractions" Version="5.0.0" />
    </ItemGroup>
    <ItemGroup>
        <Reference Include="System.DirectoryServices" />
        <Reference Include="System.DirectoryServices.Protocols" />
    </ItemGroup>
    <ItemGroup>
        <Folder Include="Properties" />
    </ItemGroup>
    <ItemGroup>
        <ProjectReference Include="..\SharpHoundRPC\SharpHoundRPC.csproj" PrivateAssets="All" />
    </ItemGroup>
    <PropertyGroup>
        <TargetsForTfmSpecificBuildOutput>$(TargetsForTfmSpecificBuildOutput);CopyProjectReferencesToPackage</TargetsForTfmSpecificBuildOutput>
    </PropertyGroup>
    <Target Name="CopyProjectReferencesToPackage" DependsOnTargets="BuildOnlySettings;ResolveReferences">
        <ItemGroup>
            <!-- Filter out unnecessary files -->
            <_ReferenceCopyLocalPaths Include="@(ReferenceCopyLocalPaths-&gt;WithMetadataValue('ReferenceSourceTarget', 'ProjectReference')-&gt;WithMetadataValue('PrivateAssets', 'All'))" />
        </ItemGroup>

        <!-- Print batches for debug purposes -->
        <Message Text="Batch for .nupkg: ReferenceCopyLocalPaths = @(_ReferenceCopyLocalPaths), ReferenceCopyLocalPaths.DestinationSubDirectory = %(_ReferenceCopyLocalPaths.DestinationSubDirectory) Filename = %(_ReferenceCopyLocalPaths.Filename) Extension = %(_ReferenceCopyLocalPaths.Extension)" Importance="High" Condition="'@(_ReferenceCopyLocalPaths)' != ''" />

        <ItemGroup>
            <!-- Add file to package with consideration of sub folder. If empty, the root folder is chosen. -->
            <BuildOutputInPackage Include="@(_ReferenceCopyLocalPaths)" TargetPath="%(_ReferenceCopyLocalPaths.DestinationSubDirectory)" />
        </ItemGroup>
    </Target>
</Project><|MERGE_RESOLUTION|>--- conflicted
+++ resolved
@@ -9,11 +9,7 @@
         <PackageDescription>Common library for C# BloodHound enumeration tasks</PackageDescription>
         <PackageLicenseExpression>GPL-3.0-only</PackageLicenseExpression>
         <RepositoryUrl>https://github.com/BloodHoundAD/SharpHoundCommon</RepositoryUrl>
-<<<<<<< HEAD
-        <Version>2.1.2</Version>
-=======
         <Version>3.1.1</Version>
->>>>>>> da6b83cd
         <AssemblyName>SharpHoundCommonLib</AssemblyName>
         <RootNamespace>SharpHoundCommonLib</RootNamespace>
     </PropertyGroup>
