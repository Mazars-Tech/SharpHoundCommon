--- conflicted
+++ resolved
@@ -274,17 +274,6 @@
 
             return false;
         }
-<<<<<<< HEAD
-        public static byte[] StringToByteArray(String hex)
-        {
-            int NumberChars = hex.Length;
-            byte[] bytes = new byte[NumberChars / 2];
-            for (int i = 0; i < NumberChars; i += 2)
-                bytes[i / 2] = Convert.ToByte(hex.Substring(i, 2), 16);
-            return bytes;
-        }
-
-=======
 
         public static RegistryResult GetRegistryKeyData(string target, string subkey, string subvalue, ILogger log)
         {
@@ -338,7 +327,16 @@
             CommonOids.SmartcardLogon,
             CommonOids.AnyPurpose
         };
->>>>>>> 6cc8cabf
+
+        public static byte[] StringToByteArray(String hex)
+        {
+            int NumberChars = hex.Length;
+            byte[] bytes = new byte[NumberChars / 2];
+            for (int i = 0; i < NumberChars; i += 2)
+                bytes[i / 2] = Convert.ToByte(hex.Substring(i, 2), 16);
+            return bytes;
+        }
+
     }
 
     public class ParsedGPLink
