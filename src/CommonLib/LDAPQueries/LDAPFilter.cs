﻿using System.Collections.Generic;
using System.Linq;

namespace SharpHoundCommonLib.LDAPQueries
{
    /// <summary>
    ///     A class used to more easily build LDAP filters based on the common filters used by SharpHound
    /// </summary>
    public class LDAPFilter
    {
        private readonly List<string> _filterParts = new();
        private readonly List<string> _mandatory = new();

        /// <summary>
        ///     Pre-filters conditions passed into filters. Will fix filters that are missing parentheses naively
        /// </summary>
        /// <param name="conditions"></param>
        /// <returns></returns>
        private static string[] CheckConditions(IEnumerable<string> conditions)
        {
            return conditions.Select(FixFilter).ToArray();
        }

        private static string FixFilter(string filter)
        {
            if (!filter.StartsWith("(")) filter = $"({filter}";

            if (!filter.EndsWith(")")) filter = $"{filter})";

            return filter;
        }

        /// <summary>
        ///     Takes a base filter and appends any number of LDAP conditionals in a LDAP "And" statement.
        ///     Returns the base filter if no extra conditions are specified
        /// </summary>
        /// <param name="baseFilter"></param>
        /// <param name="conditions"></param>
        /// <returns></returns>
        private static string BuildString(string baseFilter, params string[] conditions)
        {
            if (conditions.Length == 0) return baseFilter;

            return $"(&{baseFilter}{string.Join("", CheckConditions(conditions))})";
        }

        /// <summary>
        ///     Add a wildcard filter will match all object types
        /// </summary>
        /// <param name="conditions"></param>
        /// <returns></returns>
        public LDAPFilter AddAllObjects(params string[] conditions)
        {
            _filterParts.Add(BuildString("(objectclass=*)", conditions));

            return this;
        }

        /// <summary>
        ///     Add a filter that will match User objects
        /// </summary>
        /// <param name="conditions"></param>
        /// <returns></returns>
        public LDAPFilter AddUsers(params string[] conditions)
        {
            _filterParts.Add(BuildString("(samaccounttype=805306368)", conditions));

            return this;
        }

        /// <summary>
        ///     Add a filter that will match Group objects
        /// </summary>
        /// <param name="conditions"></param>
        /// <returns></returns>
        public LDAPFilter AddGroups(params string[] conditions)
        {
            _filterParts.Add(BuildString(
                "(|(samaccounttype=268435456)(samaccounttype=268435457)(samaccounttype=536870912)(samaccounttype=536870913))",
                conditions));

            return this;
        }

        /// <summary>
        ///     Add a filter that will include any object with a primary group
        /// </summary>
        /// <param name="conditions"></param>
        /// <returns></returns>
        public LDAPFilter AddPrimaryGroups(params string[] conditions)
        {
            _filterParts.Add(BuildString("(primarygroupid=*)", conditions));

            return this;
        }

        /// <summary>
        ///     Add a filter that will include GPO objects
        /// </summary>
        /// <param name="conditions"></param>
        /// <returns></returns>
        public LDAPFilter AddGPOs(params string[] conditions)
        {
            _filterParts.Add(BuildString("(&(objectcategory=groupPolicyContainer)(flags=*))", conditions));

            return this;
        }

        /// <summary>
        ///     Add a filter that will include OU objects
        /// </summary>
        /// <param name="conditions"></param>
        /// <returns></returns>
        public LDAPFilter AddOUs(params string[] conditions)
        {
            _filterParts.Add(BuildString("(objectcategory=organizationalUnit)", conditions));

            return this;
        }

        /// <summary>
        ///     Add a filter that will include Domain objects
        /// </summary>
        /// <param name="conditions"></param>
        /// <returns></returns>
        public LDAPFilter AddDomains(params string[] conditions)
        {
            _filterParts.Add(BuildString("(objectclass=domain)", conditions));

            return this;
        }

        /// <summary>
        ///     Add a filter that will include Container objects
        /// </summary>
        /// <param name="conditions"></param>
        /// <returns></returns>
        public LDAPFilter AddContainers(params string[] conditions)
        {
            _filterParts.Add(BuildString("(objectClass=container)", conditions));

            return this;
        }

        /// <summary>
        ///     Add a filter that will include Computer objects
        ///
        ///     Note that gMSAs and sMSAs have this samaccounttype as well
        /// </summary>
        /// <param name="conditions"></param>
        /// <returns></returns>
        public LDAPFilter AddComputers(params string[] conditions)
        {
            _filterParts.Add(BuildString("(samaccounttype=805306369)", conditions));
            return this;
        }

        /// <summary>
        ///     Add a filter that will include schema items
        /// </summary>
        /// <param name="conditions"></param>
        /// <returns></returns>
        public LDAPFilter AddSchemaID(params string[] conditions)
        {
            _filterParts.Add(BuildString("(schemaidguid=*)", conditions));
            return this;
        }

        /// <summary>
        ///     Add a filter that will include Computer objects but exclude gMSA and sMSA objects
        /// </summary>
        /// <param name="conditions"></param>
        /// <returns></returns>
<<<<<<< HEAD
        public LDAPFilter AddComputersWoutMSAs(params string[] conditions)
=======
        public LDAPFilter AddComputersNoMSAs(params string[] conditions)
>>>>>>> 8ac850ca
        {
            _filterParts.Add(BuildString("(&(samaccounttype=805306369)(!(objectclass=msDS-GroupManagedServiceAccount))(!(objectclass=msDS-ManagedServiceAccount)))", conditions));
            return this;
        }

        /// <summary>
<<<<<<< HEAD
        /// Adds a generic user specified filter
=======
        ///     Adds a generic user specified filter
>>>>>>> 8ac850ca
        /// </summary>
        /// <param name="filter">LDAP Filter to add to query</param>
        /// <param name="enforce">If true, filter will be AND otherwise OR</param>
        /// <returns></returns>
        public LDAPFilter AddFilter(string filter, bool enforce)
        {
            if (enforce)
                _mandatory.Add(FixFilter(filter));
            else
                _filterParts.Add(FixFilter(filter));

            return this;
        }

        /// <summary>
        ///     Combines all the specified parts of the LDAP filter and merges them into a single string
        /// </summary>
        /// <returns></returns>
        public string GetFilter()
        {
            var temp = string.Join("", _filterParts.ToArray());
            temp = _filterParts.Count == 1 ? _filterParts[0] : $"(|{temp})";

            var mandatory = string.Join("", _mandatory.ToArray());
            temp = _mandatory.Count > 0 ? $"(&{temp}{mandatory})" : temp;

            return temp;
        }

        public IEnumerable<string> GetFilterList()
        {
            return _filterParts;
        }
    }
}<|MERGE_RESOLUTION|>--- conflicted
+++ resolved
@@ -171,22 +171,14 @@
         /// </summary>
         /// <param name="conditions"></param>
         /// <returns></returns>
-<<<<<<< HEAD
-        public LDAPFilter AddComputersWoutMSAs(params string[] conditions)
-=======
         public LDAPFilter AddComputersNoMSAs(params string[] conditions)
->>>>>>> 8ac850ca
         {
             _filterParts.Add(BuildString("(&(samaccounttype=805306369)(!(objectclass=msDS-GroupManagedServiceAccount))(!(objectclass=msDS-ManagedServiceAccount)))", conditions));
             return this;
         }
 
         /// <summary>
-<<<<<<< HEAD
-        /// Adds a generic user specified filter
-=======
         ///     Adds a generic user specified filter
->>>>>>> 8ac850ca
         /// </summary>
         /// <param name="filter">LDAP Filter to add to query</param>
         /// <param name="enforce">If true, filter will be AND otherwise OR</param>
