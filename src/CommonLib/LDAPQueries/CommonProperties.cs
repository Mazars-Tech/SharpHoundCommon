--- conflicted
+++ resolved
@@ -41,15 +41,6 @@
 
         public static readonly string[] ObjectPropsProps =
         {
-<<<<<<< HEAD
-            "samaccountname", "distinguishedname", "samaccounttype", "pwdlastset", "lastlogon", "lastlogontimestamp",
-            "objectsid",
-            "sidhistory", "dnshostname", "operatingsystem",
-            "operatingsystemservicepack", "serviceprincipalname", "displayname", "mail", "title",
-            "homedirectory", "description", "admincount", "userpassword", "gpcfilesyspath", "objectclass",
-            "msds-behavior-version", "objectguid", "name", "gpoptions", "msds-allowedToDelegateTo",
-            "msDS-AllowedToActOnBehalfOfOtherIdentity", "whenCreated", "msds-hostserviceaccount"
-=======
             LDAPProperties.SAMAccountName, LDAPProperties.DistinguishedName, LDAPProperties.SAMAccountType,
             LDAPProperties.PasswordLastSet, LDAPProperties.LastLogon, LDAPProperties.LastLogonTimestamp,
             LDAPProperties.ObjectSID,
@@ -63,7 +54,6 @@
             LDAPProperties.AllowedToActOnBehalfOfOtherIdentity, LDAPProperties.WhenCreated,
             LDAPProperties.HostServiceAccount, LDAPProperties.UnixUserPassword, LDAPProperties.MsSFU30Password,
             LDAPProperties.UnicodePassword
->>>>>>> da6b83cd
         };
 
         public static readonly string[] ContainerProps =
