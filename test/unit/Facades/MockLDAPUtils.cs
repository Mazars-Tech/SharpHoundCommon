--- conflicted
+++ resolved
@@ -43,17 +43,10 @@
             };
         }
 
-<<<<<<< HEAD
-        public TypedPrincipal ResolveIDAndType(string id, string defaultDomain)
-        {
-            id = id?.ToUpper();
-            if (GetWellKnownPrincipal(id, defaultDomain, out var principal)) return principal;
-=======
         public TypedPrincipal ResolveIDAndType(string id, string fallbackDomain)
         {
             id = id?.ToUpper();
             if (GetWellKnownPrincipal(id, fallbackDomain, out var principal)) return principal;
->>>>>>> 5a05d6d3
 
             principal = id switch
             {
